--- conflicted
+++ resolved
@@ -89,18 +89,12 @@
 
 	n.Consensus.Start(n.ctx)
 	n.SyncManager.Start(n.ctx)
-<<<<<<< HEAD
 	n.Dispatcher.Start(n.ctx)
 	n.Mempool.Start(n.ctx)
-	n.RPC.Start(n.ctx)
-=======
-	n.Network.Start()
-	n.Mempool.Start()
 
 	if viper.GetBool(common.CfgP2P) {
 		n.RPC.Start(n.ctx)
 	}
->>>>>>> d10cdea1
 }
 
 // Stop notifies all sub components to stop without blocking.

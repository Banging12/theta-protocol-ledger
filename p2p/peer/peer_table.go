--- conflicted
+++ resolved
@@ -133,32 +133,23 @@
 	pt.mutex.Lock()
 	defer pt.mutex.Unlock()
 
-<<<<<<< HEAD
 	var peer *Peer
 	var idx int
 	for idx, peer = range pt.peers {
 		if !peer.IsSeed() {
-=======
-	var purgedIdx int
-	var purgedPeer *Peer
-	for idx, pr := range pt.peers {
-		if !pr.IsSeed() {
-			purgedIdx = idx
-			purgedPeer = pr
->>>>>>> 2a58f739
 			break
 		}
 	}
-	if purgedPeer != nil {
-		delete(pt.peerMap, purgedPeer.ID())
-		delete(pt.addrMap, purgedPeer.NetAddress().String())
-		pt.peers = append(pt.peers[:purgedIdx], pt.peers[purgedIdx+1:]...)
-	}
-
-	logger.Infof("Purged the oldest peer %v from the peer table, idx: %v", purgedPeer.ID(), purgedIdx)
+	if peer != nil {
+		delete(pt.peerMap, peer.ID())
+		delete(pt.addrMap, peer.NetAddress().String())
+		pt.peers = append(pt.peers[:idx], pt.peers[idx+1:]...)
+	}
+
+	logger.Infof("Purged the oldest peer %v from the peer table, idx: %v", peer.ID(), idx)
 
 	pt.persistPeers()
-	return purgedPeer
+	return peer
 }
 
 // GetPeer returns the peer for the given peerID (if exists)

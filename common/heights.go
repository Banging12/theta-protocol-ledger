package common

// HeightEnableValidatorReward specifies the minimal block height to enable the validtor TFUEL reward
//const HeightEnableValidatorReward uint64 = 4164982 // approximate time: 2pm January 14th, 2020 PST
const HeightEnableValidatorReward uint64 = 3050 // for Sapphire testnet

// HeightEnableTheta2 specifies the minimal block height to enable the Theta2.0 feature.
//const HeightEnableTheta2 uint64 = 10000000000
const HeightEnableTheta2 uint64 = 4050 // for Sapphire testnet

<<<<<<< HEAD
// HeightLowerGNStakeThreshold specifies the minimal block height to lower the GN Stake Threshold to 1,000 THETA
const HeightLowerGNStakeThresholdTo1000 uint64 = 2477710 // for Sapphire testnet
=======
// HeightLowerGNStakeThresholdTo1000 specifies the minimal block height to lower the GN Stake Threshold to 1,000 THETA
const HeightLowerGNStakeThresholdTo1000 uint64 = 8411427 // approximate time: 12pm Dec 10th, 2020 PST

// HeightEnableSmartContract specifies the minimal block height to eanble the Turing-complete smart contract support
const HeightEnableSmartContract uint64 = 8411427 // approximate time: 12pm Dec 10th, 2020 PST
>>>>>>> f4dda70c

// CheckpointInterval defines the interval between checkpoints.
const CheckpointInterval = int64(100)

// IsCheckPointHeight returns if a block height is a checkpoint.
func IsCheckPointHeight(height uint64) bool {
	return height%uint64(CheckpointInterval) == 1
}

// LastCheckPointHeight returns the height of the last checkpoint
func LastCheckPointHeight(height uint64) uint64 {
	multiple := height / uint64(CheckpointInterval)
	lastCheckpointHeight := uint64(CheckpointInterval)*multiple + 1
	return lastCheckpointHeight
}<|MERGE_RESOLUTION|>--- conflicted
+++ resolved
@@ -8,16 +8,11 @@
 //const HeightEnableTheta2 uint64 = 10000000000
 const HeightEnableTheta2 uint64 = 4050 // for Sapphire testnet
 
-<<<<<<< HEAD
-// HeightLowerGNStakeThreshold specifies the minimal block height to lower the GN Stake Threshold to 1,000 THETA
+// HeightLowerGNStakeThresholdTo1000 specifies the minimal block height to lower the GN Stake Threshold to 1,000 THETA
 const HeightLowerGNStakeThresholdTo1000 uint64 = 2477710 // for Sapphire testnet
-=======
-// HeightLowerGNStakeThresholdTo1000 specifies the minimal block height to lower the GN Stake Threshold to 1,000 THETA
-const HeightLowerGNStakeThresholdTo1000 uint64 = 8411427 // approximate time: 12pm Dec 10th, 2020 PST
 
 // HeightEnableSmartContract specifies the minimal block height to eanble the Turing-complete smart contract support
-const HeightEnableSmartContract uint64 = 8411427 // approximate time: 12pm Dec 10th, 2020 PST
->>>>>>> f4dda70c
+const HeightEnableSmartContract uint64 = 2577710 // for Sapphire testnet
 
 // CheckpointInterval defines the interval between checkpoints.
 const CheckpointInterval = int64(100)

package common

// HeightEnableValidatorReward specifies the minimal block height to enable the validtor TFUEL reward
const HeightEnableValidatorReward uint64 = 4164982 // approximate time: 2pm January 14th, 2020 PST

// HeightEnableTheta2 specifies the minimal block height to enable the Theta2.0 feature.
const HeightEnableTheta2 uint64 = 5877350 // approximate time: 12pm May 27th, 2020 PDT

// HeightLowerGNStakeThresholdTo1000 specifies the minimal block height to lower the GN Stake Threshold to 1,000 THETA
const HeightLowerGNStakeThresholdTo1000 uint64 = 8411427 // approximate time: 12pm Dec 10th, 2020 PST

// HeightEnableSmartContract specifies the minimal block height to eanble the Turing-complete smart contract support
const HeightEnableSmartContract uint64 = 8411427 // approximate time: 12pm Dec 10th, 2020 PST

// HeightSampleStakingReward specifies the block heigth to enable sampling of staking reward
const HeightSampleStakingReward uint64 = 9497418 // approximate time: 7pm Mar 10th, 2021 PST

// HeightJune2021FeeAdjustment specifies the block heigth to enable transaction fee burning adjustment
const HeightJune2021FeeAdjustment uint64 = 10709540 // approximate time: 12pm June 11, 2021 PT

// HeightEnableTheta3 specifies the minimal block height to enable the Theta3.0 feature.
const HeightEnableTheta3 uint64 = 10968061 // approximate time: 12pm June 30, 2021 PT

// HeightRPCCompatibility specifies the block height to enable Ethereum compatible RPC support
const HeightRPCCompatibility uint64 = 11354820 // approximate time: 12pm July 30, 2021 PT

<<<<<<< HEAD
const HeightSupportThetaTokenInSmartContract uint64 = 9000000000
=======
// HeightTxWrapperExtension specifies the block height to extend the Tx Wrapper
const HeightTxWrapperExtension uint64 = 1000000000
>>>>>>> afc67e33

// CheckpointInterval defines the interval between checkpoints.
const CheckpointInterval = int64(100)

// IsCheckPointHeight returns if a block height is a checkpoint.
func IsCheckPointHeight(height uint64) bool {
	return height%uint64(CheckpointInterval) == 1
}

// LastCheckPointHeight returns the height of the last checkpoint
func LastCheckPointHeight(height uint64) uint64 {
	multiple := height / uint64(CheckpointInterval)
	lastCheckpointHeight := uint64(CheckpointInterval)*multiple + 1
	return lastCheckpointHeight
}<|MERGE_RESOLUTION|>--- conflicted
+++ resolved
@@ -24,12 +24,11 @@
 // HeightRPCCompatibility specifies the block height to enable Ethereum compatible RPC support
 const HeightRPCCompatibility uint64 = 11354820 // approximate time: 12pm July 30, 2021 PT
 
-<<<<<<< HEAD
-const HeightSupportThetaTokenInSmartContract uint64 = 9000000000
-=======
 // HeightTxWrapperExtension specifies the block height to extend the Tx Wrapper
 const HeightTxWrapperExtension uint64 = 1000000000
->>>>>>> afc67e33
+
+// HeightSupportThetaTokenInSmartContract specifies the block height to support Theta in smart contracts
+const HeightSupportThetaTokenInSmartContract uint64 = 9000000000
 
 // CheckpointInterval defines the interval between checkpoints.
 const CheckpointInterval = int64(100)

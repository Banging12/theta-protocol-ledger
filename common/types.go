// Copyright 2015 The go-ethereum Authors
// This file is part of the go-ethereum library.
//
// The go-ethereum library is free software: you can redistribute it and/or modify
// it under the terms of the GNU Lesser General Public License as published by
// the Free Software Foundation, either version 3 of the License, or
// (at your option) any later version.
//
// The go-ethereum library is distributed in the hope that it will be useful,
// but WITHOUT ANY WARRANTY; without even the implied warranty of
// MERCHANTABILITY or FITNESS FOR A PARTICULAR PURPOSE. See the
// GNU Lesser General Public License for more details.
//
// You should have received a copy of the GNU Lesser General Public License
// along with the go-ethereum library. If not, see <http://www.gnu.org/licenses/>.

package common

import (
	"database/sql/driver"
	"encoding/hex"
	"encoding/json"
	"fmt"
	"math/big"
	"math/rand"
	"reflect"
	"strings"

	"github.com/thetatoken/theta/common/hexutil"
	"github.com/thetatoken/theta/crypto/sha3"
)

// Lengths of hashes and addresses in bytes.
const (
	// HashLength is the expected length of the hash
	HashLength = 32
	// AddressLength is the expected length of the adddress
	AddressLength = 20
)

var (
	hashT    = reflect.TypeOf(Hash{})
	addressT = reflect.TypeOf(Address{})
)

// Bytes represents bytes type.
type Bytes []byte

func (b Bytes) String() string {
	return fmt.Sprintf("%X", []byte(b))
}

// Hash represents the 32 byte Keccak256 hash of arbitrary data.
type Hash [HashLength]byte

// BytesToHash sets b to hash.
// If b is larger than len(h), b will be cropped from the left.
func BytesToHash(b []byte) Hash {
	var h Hash
	h.SetBytes(b)
	return h
}

// BigToHash sets byte representation of b to hash.
// If b is larger than len(h), b will be cropped from the left.
func BigToHash(b *big.Int) Hash { return BytesToHash(b.Bytes()) }

// HexToHash sets byte representation of s to hash.
// If b is larger than len(h), b will be cropped from the left.
func HexToHash(s string) Hash { return BytesToHash(FromHex(s)) }

// Bytes gets the byte representation of the underlying hash.
func (h Hash) Bytes() []byte { return h[:] }

// Big converts a hash to a big integer.
func (h Hash) Big() *big.Int { return new(big.Int).SetBytes(h[:]) }

// Hex converts a hash to a hex string.
func (h Hash) Hex() string { return hexutil.Encode(h[:]) }

var emptyHash = Hash{}

// IsEmpty checks whether a hash is empty.
func (h Hash) IsEmpty() bool { return h == emptyHash }

// TerminalString implements log.TerminalStringer, formatting a string for console
// output during logging.
func (h Hash) TerminalString() string {
	return fmt.Sprintf("%x…%x", h[:3], h[29:])
}

// String implements the stringer interface and is used also by the logger when
// doing full logging into a file.
func (h Hash) String() string {
	return h.Hex()
}

// Format implements fmt.Formatter, forcing the byte slice to be formatted as is,
// without going through the stringer interface used for logging.
func (h Hash) Format(s fmt.State, c rune) {
	fmt.Fprintf(s, "%"+string(c), h[:])
}

// UnmarshalText parses a hash in hex syntax.
func (h *Hash) UnmarshalText(input []byte) error {
	return hexutil.UnmarshalFixedText("Hash", input, h[:])
}

// UnmarshalJSON parses a hash in hex syntax.
func (h *Hash) UnmarshalJSON(input []byte) error {
	return hexutil.UnmarshalFixedJSON(hashT, input, h[:])
}

// MarshalText returns the hex representation of h.
func (h Hash) MarshalText() ([]byte, error) {
	return hexutil.Bytes(h[:]).MarshalText()
}

// SetBytes sets the hash to the value of b.
// If b is larger than len(h), b will be cropped from the left.
func (h *Hash) SetBytes(b []byte) {
	if len(b) > len(h) {
		b = b[len(b)-HashLength:]
	}

	copy(h[HashLength-len(b):], b)
}

// Generate implements testing/quick.Generator.
func (h Hash) Generate(rand *rand.Rand, size int) reflect.Value {
	m := rand.Intn(len(h))
	for i := len(h) - 1; i > m; i-- {
		h[i] = byte(rand.Uint32())
	}
	return reflect.ValueOf(h)
}

// Scan implements Scanner for database/sql.
func (h *Hash) Scan(src interface{}) error {
	srcB, ok := src.([]byte)
	if !ok {
		return fmt.Errorf("can't scan %T into Hash", src)
	}
	if len(srcB) != HashLength {
		return fmt.Errorf("can't scan []byte of len %d into Hash, want %d", len(srcB), HashLength)
	}
	copy(h[:], srcB)
	return nil
}

// Value implements valuer for database/sql.
func (h Hash) Value() (driver.Value, error) {
	return h[:], nil
}

// UnprefixedHash allows marshaling a Hash without 0x prefix.
type UnprefixedHash Hash

// UnmarshalText decodes the hash from hex. The 0x prefix is optional.
func (h *UnprefixedHash) UnmarshalText(input []byte) error {
	return hexutil.UnmarshalFixedUnprefixedText("UnprefixedHash", input, h[:])
}

// MarshalText encodes the hash as hex.
func (h UnprefixedHash) MarshalText() ([]byte, error) {
	return []byte(hex.EncodeToString(h[:])), nil
}

/////////// Address

// Address represents the 20 byte address of an Ethereum account.
type Address [AddressLength]byte

// BytesToAddress returns Address with value b.
// If b is larger than len(h), b will be cropped from the left.
func BytesToAddress(b []byte) Address {
	var a Address
	a.SetBytes(b)
	return a
}

// BigToAddress returns Address with byte values of b.
// If b is larger than len(h), b will be cropped from the left.
func BigToAddress(b *big.Int) Address { return BytesToAddress(b.Bytes()) }

// HexToAddress returns Address with byte values of s.
// If s is larger than len(h), s will be cropped from the left.
func HexToAddress(s string) Address { return BytesToAddress(FromHex(s)) }

// IsHexAddress verifies whether a string can represent a valid hex-encoded
// Ethereum address or not.
func IsHexAddress(s string) bool {
	if hasHexPrefix(s) {
		s = s[2:]
	}
	return len(s) == 2*AddressLength && isHex(s)
}

// Bytes gets the string representation of the underlying address.
func (a Address) Bytes() []byte { return a[:] }

// Big converts an address to a big integer.
func (a Address) Big() *big.Int { return new(big.Int).SetBytes(a[:]) }

// Hash converts an address to a hash by left-padding it with zeros.
func (a Address) Hash() Hash { return BytesToHash(a[:]) }

// Hex returns an EIP55-compliant hex string representation of the address.
func (a Address) Hex() string {
	unchecksummed := hex.EncodeToString(a[:])
	sha := sha3.NewKeccak256()
	sha.Write([]byte(unchecksummed))
	hash := sha.Sum(nil)

	result := []byte(unchecksummed)
	for i := 0; i < len(result); i++ {
		hashByte := hash[i/2]
		if i%2 == 0 {
			hashByte = hashByte >> 4
		} else {
			hashByte &= 0xf
		}
		if result[i] > '9' && hashByte > 7 {
			result[i] -= 32
		}
	}
	return "0x" + string(result)
}

// String implements fmt.Stringer.
func (a Address) String() string {
	return a.Hex()
}

var emptyAddress Address

// IsEmpty returns whether this address is empty.
func (a Address) IsEmpty() bool {
	return a == emptyAddress
}

// SetBytes sets the address to the value of b.
// If b is larger than len(a) it will panic.
func (a *Address) SetBytes(b []byte) {
	if len(b) > len(a) {
		b = b[len(b)-AddressLength:]
	}
	copy(a[AddressLength-len(b):], b)
}

// MarshalText returns the hex representation of a.
func (a Address) MarshalText() ([]byte, error) {
	return hexutil.Bytes(a[:]).MarshalText()
}

// UnmarshalText parses a hash in hex syntax.
func (a *Address) UnmarshalText(input []byte) error {
	return hexutil.UnmarshalFixedText("Address", input, a[:])
}

// UnmarshalJSON parses a hash in hex syntax.
func (a *Address) UnmarshalJSON(input []byte) error {
	return hexutil.UnmarshalFixedJSON(addressT, input, a[:])
}

// Scan implements Scanner for database/sql.
func (a *Address) Scan(src interface{}) error {
	srcB, ok := src.([]byte)
	if !ok {
		return fmt.Errorf("can't scan %T into Address", src)
	}
	if len(srcB) != AddressLength {
		return fmt.Errorf("can't scan []byte of len %d into Address, want %d", len(srcB), AddressLength)
	}
	copy(a[:], srcB)
	return nil
}

// Value implements valuer for database/sql.
func (a Address) Value() (driver.Value, error) {
	return a[:], nil
}

// UnprefixedAddress allows marshaling an Address without 0x prefix.
type UnprefixedAddress Address

// UnmarshalText decodes the address from hex. The 0x prefix is optional.
func (a *UnprefixedAddress) UnmarshalText(input []byte) error {
	return hexutil.UnmarshalFixedUnprefixedText("UnprefixedAddress", input, a[:])
}

// MarshalText encodes the address as hex.
func (a UnprefixedAddress) MarshalText() ([]byte, error) {
	return []byte(hex.EncodeToString(a[:])), nil
}

// MixedcaseAddress retains the original string, which may or may not be
// correctly checksummed
type MixedcaseAddress struct {
	addr     Address
	original string
}

// NewMixedcaseAddress constructor (mainly for testing)
func NewMixedcaseAddress(addr Address) MixedcaseAddress {
	return MixedcaseAddress{addr: addr, original: addr.Hex()}
}

// NewMixedcaseAddressFromString is mainly meant for unit-testing
func NewMixedcaseAddressFromString(hexaddr string) (*MixedcaseAddress, error) {
	if !IsHexAddress(hexaddr) {
		return nil, fmt.Errorf("Invalid address")
	}
	a := FromHex(hexaddr)
	return &MixedcaseAddress{addr: BytesToAddress(a), original: hexaddr}, nil
}

// UnmarshalJSON parses MixedcaseAddress
func (ma *MixedcaseAddress) UnmarshalJSON(input []byte) error {
	if err := hexutil.UnmarshalFixedJSON(addressT, input, ma.addr[:]); err != nil {
		return err
	}
	return json.Unmarshal(input, &ma.original)
}

// MarshalJSON marshals the original value
func (ma *MixedcaseAddress) MarshalJSON() ([]byte, error) {
	if strings.HasPrefix(ma.original, "0x") || strings.HasPrefix(ma.original, "0X") {
		return json.Marshal(fmt.Sprintf("0x%s", ma.original[2:]))
	}
	return json.Marshal(fmt.Sprintf("0x%s", ma.original))
}

// Address returns the address
func (ma *MixedcaseAddress) Address() Address {
	return ma.addr
}

// String implements fmt.Stringer
func (ma *MixedcaseAddress) String() string {
	if ma.ValidChecksum() {
		return fmt.Sprintf("%s [chksum ok]", ma.original)
	}
	return fmt.Sprintf("%s [chksum INVALID]", ma.original)
}

// ValidChecksum returns true if the address has valid checksum
func (ma *MixedcaseAddress) ValidChecksum() bool {
	return ma.original == ma.addr.Hex()
}

// Original returns the mixed-case input string
func (ma *MixedcaseAddress) Original() string {
	return ma.original
}

type MessageIDEnum uint8

const (
	MessageIDInvRequest MessageIDEnum = iota
	MessageIDInvResponse
	MessageIDDataRequest
	MessageIDDataResponse
)

// ChannelIDEnum defines the channelID for different type of data for synchronization among blockchain nodes
type ChannelIDEnum byte

const (

	// ChannelIDInvalid indicates an invalid channel
	ChannelIDInvalid ChannelIDEnum = iota

	// ChannelIDCheckpoint indicates the channel for Checkpoint
	ChannelIDCheckpoint

	// ChannelIDHeader indicates the channel for Header
	ChannelIDHeader

	// ChannelIDBlock indicates the channel for Block
	ChannelIDBlock

	// ChannelIDProposal indicates the channel for Proposal
	ChannelIDProposal

	// ChannelIDCC indicates the channel for Commit Certificate
	ChannelIDCC

	// ChannelIDVote indicates the channel for Vote
	ChannelIDVote

	// ChannelIDTransaction indicates the channel for Transaction
	ChannelIDTransaction

	// ChannelIDPeerDiscovery indicates the channel for Peer Discovery information exchange
	ChannelIDPeerDiscovery

	// ChannelIDPing indicates the channel for Ping/Pong messages between peers
	ChannelIDPing
<<<<<<< HEAD

	// ChannelIDGurdian indicates the channel for Guardian messages between peers
	ChannelIDGuardian
=======
)

// P2POptEnum defines the p2p network
type P2POptEnum int

const (

	// P2POptOld indicates the old p2p network
	P2POptOld P2POptEnum = iota

	// P2POptLibp2p indicates libp2p network
	P2POptLibp2p

	// P2POptBoth indicates using both networks at the same time
	P2POptBoth
>>>>>>> 09f5c965
)<|MERGE_RESOLUTION|>--- conflicted
+++ resolved
@@ -397,11 +397,9 @@
 
 	// ChannelIDPing indicates the channel for Ping/Pong messages between peers
 	ChannelIDPing
-<<<<<<< HEAD
 
 	// ChannelIDGurdian indicates the channel for Guardian messages between peers
 	ChannelIDGuardian
-=======
 )
 
 // P2POptEnum defines the p2p network
@@ -417,5 +415,4 @@
 
 	// P2POptBoth indicates using both networks at the same time
 	P2POptBoth
->>>>>>> 09f5c965
 )
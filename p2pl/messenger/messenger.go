package messenger

import (
	"context"
	"fmt"
	"io/ioutil"
	"math/rand"
	"net"
	"net/http"
	"os/exec"
	"runtime"
	"strconv"
	"strings"
	"sync"
	"time"

	log "github.com/sirupsen/logrus"

	"github.com/thetatoken/theta/common"
	"github.com/thetatoken/theta/crypto"
	p2ptypes "github.com/thetatoken/theta/p2p/types"
	p2pcmn "github.com/thetatoken/theta/p2pl/common"

	"github.com/thetatoken/theta/p2pl"
	"github.com/thetatoken/theta/p2pl/transport"

	"github.com/libp2p/go-libp2p"
	"github.com/libp2p/go-libp2p-core/host"
	"github.com/libp2p/go-libp2p-core/network"

	connmgr "github.com/libp2p/go-libp2p-connmgr"
	pr "github.com/libp2p/go-libp2p-core/peer"
	"github.com/libp2p/go-libp2p-core/protocol"
	cr "github.com/libp2p/go-libp2p-crypto"
	peerstore "github.com/libp2p/go-libp2p-peerstore"

	kaddht "github.com/libp2p/go-libp2p-kad-dht"
	dhtopts "github.com/libp2p/go-libp2p-kad-dht/opts"
	ps "github.com/libp2p/go-libp2p-pubsub"
	rhost "github.com/libp2p/go-libp2p/p2p/host/routed"

	ds "github.com/ipfs/go-datastore"
	dsync "github.com/ipfs/go-datastore/sync"
	ma "github.com/multiformats/go-multiaddr"
)

var logger *log.Entry = log.WithFields(log.Fields{"prefix": "p2pl"})

//
// Messenger implements the Network interface
//
var _ p2pl.Network = (*Messenger)(nil)

const (
	thetaP2PProtocolPrefix            = "/theta/1.0.0/"
	defaultPeerDiscoveryPulseInterval = 30 * time.Second
	discoverInterval                  = 3000 // 3 sec
	maxNumPeers                       = 64
	sufficientNumPeers                = 32
)

type Messenger struct {
	host              host.Host
	msgHandlerMap     map[common.ChannelIDEnum](p2pl.MessageHandler)
	config            MessengerConfig
	seedPeers         []*pr.AddrInfo
	pubsub            *ps.PubSub
	dht               *kaddht.IpfsDHT
	needMdns          bool
	peerStreamMap     map[string](*transport.BufferedStream)
	peerStreamMapLock *sync.RWMutex

	// Life cycle
	wg      *sync.WaitGroup
	quit    chan struct{}
	ctx     context.Context
	cancel  context.CancelFunc
	stopped bool
}

//
// MessengerConfig specifies the configuration for Messenger
//
type MessengerConfig struct {
	networkProtocol string
}

// GetDefaultMessengerConfig returns the default config for messenger, not necessary
func GetDefaultMessengerConfig() MessengerConfig {
	return MessengerConfig{
		networkProtocol: "tcp",
	}
}

func getStreamKey(peerID string, channelID common.ChannelIDEnum) string {
	return fmt.Sprintf("%v_%v", peerID, channelID)
}

func createP2PAddr(netAddr, networkProtocol string) (ma.Multiaddr, error) {
	ip, port, err := net.SplitHostPort(netAddr)
	if err != nil {
		return nil, err
	}
	ipv := "ip4"
	if strings.Index(ip, ":") > 0 {
		ipv = "ip6"
	}
	multiAddr, err := ma.NewMultiaddr(fmt.Sprintf("/%v/%v/%v/%v", ipv, ip, networkProtocol, port))
	if err != nil {
		return nil, err
	}
	return multiAddr, nil
}

func getPublicIP() (string, error) {
	ipMap := make(map[string]int)
	numSources := 3
	wait := &sync.WaitGroup{}
	mu := &sync.RWMutex{}

	go func() {
		resp, err := http.Get("http://myexternalip.com/raw")
		if err == nil {
			defer resp.Body.Close()
			if resp.StatusCode == http.StatusOK {
				bodyBytes, err := ioutil.ReadAll(resp.Body)
				if err == nil {
					ip := strings.TrimSpace(string(bodyBytes))
					mu.Lock()
					defer mu.Unlock()
					ipMap[ip]++
				}
			}
		}
		wait.Done()
	}()
	wait.Add(1)

	go func() {
		resp, err := http.Get("http://whatismyip.akamai.com")
		if err == nil {
			defer resp.Body.Close()
			if resp.StatusCode == http.StatusOK {
				bodyBytes, err := ioutil.ReadAll(resp.Body)
				if err == nil {
					ip := strings.TrimSpace(string(bodyBytes))
					mu.Lock()
					defer mu.Unlock()
					ipMap[ip]++
				}
			}
		}
		wait.Done()
	}()
	wait.Add(1)

	go func() {
		if runtime.GOOS == "windows" {
			cmd := exec.Command("cmd", "/c", "nslookup myip.opendns.com resolver1.opendns.com")
			out, err := cmd.CombinedOutput()
			if err == nil {
				res := strings.TrimSpace(string(out))
				ip := res[strings.LastIndex(res, " ")+1:]
<<<<<<< HEAD
=======
				mu.Lock()
				defer mu.Unlock()
>>>>>>> a53b960c
				ipMap[ip]++
			}
		} else {
			cmd := exec.Command("bash", "-c", "dig @resolver1.opendns.com ANY myip.opendns.com +short")
			out, err := cmd.CombinedOutput()
			if err == nil {
				ip := strings.TrimSpace(string(out))
				mu.Lock()
				defer mu.Unlock()
				ipMap[ip]++
			}
		}
		wait.Done()
	}()
	wait.Add(1)

	wait.Wait()

<<<<<<< HEAD
	var maxCnt int
	var maxIP string
	for ip, cnt := range ipMap {
		if cnt > maxCnt {
			maxIP = ip
=======
	var majorityIP string
	for ip, cnt := range ipMap {
		if cnt > numSources/2 {
			majorityIP = ip
			break
>>>>>>> a53b960c
		}
	}

	if majorityIP == "" {
		return "", fmt.Errorf("Can't get external IP")
	}

	return majorityIP, nil
}

// CreateMessenger creates an instance of Messenger
func CreateMessenger(pubKey *crypto.PublicKey, seedPeerMultiAddresses []string,
	port int, peerDiscoverable bool, msgrConfig MessengerConfig, needMdns bool) (*Messenger, error) {

	ctx, cancel := context.WithCancel(context.Background())

	messenger := &Messenger{
		msgHandlerMap:     make(map[common.ChannelIDEnum](p2pl.MessageHandler)),
		peerStreamMap:     make(map[string](*transport.BufferedStream)),
		peerStreamMapLock: &sync.RWMutex{},
		needMdns:          needMdns,
		config:            msgrConfig,
		wg:                &sync.WaitGroup{},
	}

	hostId, _, err := cr.GenerateEd25519Key(strings.NewReader(common.Bytes2Hex(pubKey.ToBytes())))
	if err != nil {
		return messenger, err
	}
	localNetAddress, err := createP2PAddr(fmt.Sprintf("0.0.0.0:%v", strconv.Itoa(port)), msgrConfig.networkProtocol)
	if err != nil {
		return messenger, err
	}

	var extMultiAddr ma.Multiaddr
	if peerDiscoverable {
		externalIP, err := getPublicIP()
		if err != nil {
			return messenger, err
		}

		extMultiAddr, err = createP2PAddr(fmt.Sprintf("%v:%v", externalIP, strconv.Itoa(port)), msgrConfig.networkProtocol)
		if err != nil {
			return messenger, err
		}
	}

	addressFactory := func(addrs []ma.Multiaddr) []ma.Multiaddr {
		if extMultiAddr != nil {
			addrs = append(addrs, extMultiAddr)
		}
		return addrs
	}

	cm := connmgr.NewConnManager(sufficientNumPeers, maxNumPeers, defaultPeerDiscoveryPulseInterval)
	host, err := libp2p.New(
		ctx,
		libp2p.EnableRelay(),
		libp2p.Identity(hostId),
		libp2p.ListenAddrs([]ma.Multiaddr{localNetAddress}...),
		libp2p.AddrsFactory(addressFactory),
		libp2p.ConnectionManager(cm),
	)
	if err != nil {
		cancel()
		return messenger, err
	}
	messenger.host = host

	// seeds
	for _, seedPeerMultiAddrStr := range seedPeerMultiAddresses {
		addr, err := ma.NewMultiaddr(seedPeerMultiAddrStr)
		if err != nil {
			cancel()
			return messenger, err
		}
		peer, err := peerstore.InfoFromP2pAddr(addr)
		if err != nil {
			cancel()
			return messenger, err
		}
		messenger.seedPeers = append(messenger.seedPeers, peer)
	}

	if peerDiscoverable {
		// kad-dht
		dopts := []dhtopts.Option{
			dhtopts.Datastore(dsync.MutexWrap(ds.NewMapDatastore())),
			dhtopts.Protocols(
				protocol.ID(thetaP2PProtocolPrefix + "dht"),
			),
		}

		dht, err := kaddht.New(ctx, host, dopts...)
		if err != nil {
			cancel()
			return messenger, err
		}
		host = rhost.Wrap(host, dht)
		messenger.dht = dht
	}

	// pubsub
	psOpts := []ps.Option{
		ps.WithMessageSigning(false),
		ps.WithStrictSignatureVerification(false),
	}
	pubsub, err := ps.NewGossipSub(ctx, host, psOpts...)
	if err != nil {
		cancel()
		return messenger, err
	}
	messenger.pubsub = pubsub

	logger.Infof("Created node %v, %v, discoverable: %v", host.ID(), host.Addrs(), peerDiscoverable)
	return messenger, nil
}

// Start is called when the Messenger starts
func (msgr *Messenger) Start(ctx context.Context) error {
	c, cancel := context.WithCancel(ctx)
	msgr.ctx = c
	msgr.cancel = cancel

	// seeds
	perm := rand.Perm(len(msgr.seedPeers))
	for i := 0; i < len(perm); i++ { // create outbound peers in a random order
		msgr.wg.Add(1)
		go func(i int) {
			defer msgr.wg.Done()

			time.Sleep(time.Duration(rand.Int63n(discoverInterval)) * time.Millisecond)
			j := perm[i]
			seedPeer := msgr.seedPeers[j]
			var err error
			for i := 0; i < 3; i++ { // try up to 3 times
				err = msgr.host.Connect(ctx, *seedPeer)
				if err == nil {
					logger.Infof("Successfully connected to seed peer: %v", seedPeer)
					break
				}
				time.Sleep(time.Second * 3)
			}

			if err != nil {
				logger.Errorf("Failed to connect to seed peer %v: %v", seedPeer, err)
			}
		}(i)
	}

	// kad-dht
	if len(msgr.seedPeers) > 0 {
		peerinfo := msgr.seedPeers[0]
		if err := msgr.host.Connect(ctx, *peerinfo); err != nil {
			logger.Errorf("Could not start peer discovery via DHT: %v", err)
		}
	}

	if msgr.dht != nil {
		bcfg := kaddht.DefaultBootstrapConfig
		bcfg.Period = time.Duration(defaultPeerDiscoveryPulseInterval)
		if err := msgr.dht.BootstrapWithConfig(ctx, bcfg); err != nil {
			logger.Errorf("Failed to bootstrap DHT: %v", err)
		}
	}

	// mDns
	// if msgr.needMdns {
	// 	mdnsService, err := discovery.NewMdnsService(ctx, msgr.host, defaultPeerDiscoveryPulseInterval, viper.GetString(common.CfgLibP2PRendezvous))
	// 	if err != nil {
	// 		return err
	// 	}
	// 	mdnsService.RegisterNotifee(&discoveryNotifee{ctx, msgr.host})
	// }

	return nil
}

// Stop is called when the Messenger stops
func (msgr *Messenger) Stop() {
	msgr.cancel()
}

// Wait suspends the caller goroutine
func (msgr *Messenger) Wait() {
	msgr.wg.Wait()
}

// Publish publishes the given message to all the subscribers
func (msgr *Messenger) Publish(message p2ptypes.Message) error {
	logger.Debugf("Publishing messages...")

	msgHandler := msgr.msgHandlerMap[message.ChannelID]
	bytes, err := msgHandler.EncodeMessage(message.Content)
	if err != nil {
		logger.Errorf("Encoding error: %v", err)
		return err
	}

	err = msgr.pubsub.Publish(strconv.Itoa(int(message.ChannelID)), bytes)
	if err != nil {
		log.Errorf("Failed to publish to gossipsub topic: %v", err)
		return err
	}

	return nil
}

// Broadcast broadcasts the given message to all the connected peers
func (msgr *Messenger) Broadcast(message p2ptypes.Message) (successes chan bool) {
	logger.Debugf("Broadcasting messages...")
	// logger.Infof("======== peerstore: %v", msgr.host.Peerstore().Peers())

	allPeers := msgr.host.Peerstore().Peers()

	successes = make(chan bool, allPeers.Len())
	for _, peer := range allPeers {
		if peer == msgr.host.ID() {
			continue
		}

		logger.Debugf("Broadcasting \"%v\" to %v", message.Content, peer)
		go func(peer string) {
			success := msgr.Send(peer, message)
			successes <- success
		}(peer.String())
	}
	return successes
}

// Send sends the given message to the specified peer
func (msgr *Messenger) Send(peerID string, message p2ptypes.Message) bool {
	prID, err := pr.IDB58Decode(peerID)
	if err != nil {
		// logger.Warnf("Can't decode peer id %v, %v", peerID, err)
		return false
	}

	peer := msgr.host.Peerstore().PeerInfo(prID)
	if peer.ID == "" || len(peer.Addrs) == 0 {
		return false
	}

	msgHandler := msgr.msgHandlerMap[message.ChannelID]
	bytes, err := msgHandler.EncodeMessage(message.Content)
	if err != nil {
		logger.Errorf("Encoding error: %v", err)
		return false
	}

<<<<<<< HEAD
	stream, err := msgr.host.NewStream(msgr.ctx, id, protocol.ID(thetaP2PProtocolPrefix+strconv.Itoa(int(message.ChannelID))))
	if stream != nil {
		defer stream.Close()
	}
=======
	var stream *transport.BufferedStream
	var ok bool
	streamKey := getStreamKey(peerID, message.ChannelID)
>>>>>>> a53b960c

	msgr.peerStreamMapLock.Lock()
	if stream, ok = msgr.peerStreamMap[streamKey]; !ok {
		strm, err := msgr.host.NewStream(msgr.ctx, prID, protocol.ID(thetaP2PProtocolPrefix+strconv.Itoa(int(message.ChannelID))))
		if err != nil {
			msgr.peerStreamMapLock.Unlock()
			logger.Debugf("Stream open failed: %v. peer: %v, addrs: %v", err, peer.ID, peer.Addrs)
			return false
		}
		if strm == nil {
			msgr.peerStreamMapLock.Unlock()
			logger.Errorf("Can't open stream. peer: %v, addrs: %v", peer.ID, peer.Addrs)
			return false
		}
		errorHandler := func(interface{}) {
			stream.Stop()
			for k, v := range msgr.peerStreamMap {
				if strings.HasPrefix(k, peerID) {
					if v.HasStarted() {
						v.Stop()
					}
					delete(msgr.peerStreamMap, k)
				}
			}
		}
		stream = transport.NewBufferedStream(strm, errorHandler)
		msgr.peerStreamMap[streamKey] = stream
		msgr.peerStreamMapLock.Unlock()
		stream.Start(msgr.ctx)

		go msgr.readPeerMessageRoutine(stream, peerID, message.ChannelID)
	} else {
		msgr.peerStreamMapLock.Unlock()
	}

	if stream == nil {
		logger.Warnf("%v still waiting for stream from %v", msgr.host.ID().String(), peerID)
		return false
	}

	n, err := stream.Write(bytes)
	if err != nil {
		logger.Errorf("Error writing to stream %v", err)
		return false
	}
	if n != len(bytes) {
		logger.Errorf("Didn't write expected bytes length")
		return false
	}

	return true
}

// ID returns the ID of the current node
func (msgr *Messenger) ID() string {
	return string(msgr.host.ID())
}

// RegisterMessageHandler registers the message handler
func (msgr *Messenger) RegisterMessageHandler(msgHandler p2pl.MessageHandler) {
	channelIDs := msgHandler.GetChannelIDs()
	for _, channelID := range channelIDs {
		if msgr.msgHandlerMap[channelID] != nil {
			logger.Errorf("Message handler is already added for channelID: %v", channelID)
			return
		}
		msgr.msgHandlerMap[channelID] = msgHandler

		msgr.registerStreamHandler(channelID)

		sub, err := msgr.pubsub.Subscribe(strconv.Itoa(int(channelID)))
		if err != nil {
			logger.Errorf("Failed to subscribe to channel %v, %v", channelID, err)
			continue
		}
		go func() {
			defer sub.Cancel()

			var msg *ps.Message
			var err error

			for {
				msg, err = sub.Next(context.Background())

				if msgr.ctx != nil && msgr.ctx.Err() != nil {
					logger.Errorf("Context error %v", msgr.ctx.Err())
					return
				}
				if err != nil {
					logger.Errorf("Failed to get next message: %v", err)
					continue
				}

				if msg == nil || msg.GetFrom() == msgr.host.ID() {
					continue
				}

				message, err := msgHandler.ParseMessage(msg.GetFrom().String(), channelID, msg.Data)
				if err != nil {
					logger.Errorf("Failed to parse message, %v", err)
					return
				}

				msgHandler.HandleMessage(message)
			}
		}()
	}
}

func (msgr *Messenger) registerStreamHandler(channelID common.ChannelIDEnum) {
	msgr.host.SetStreamHandler(protocol.ID(thetaP2PProtocolPrefix+strconv.Itoa(int(channelID))), func(strm network.Stream) {
		var stream *transport.BufferedStream
		var ok bool
		peerID := strm.Conn().RemotePeer().String()
		streamKey := getStreamKey(peerID, channelID)

		msgr.peerStreamMapLock.Lock()
		defer msgr.peerStreamMapLock.Unlock()
		if stream, ok = msgr.peerStreamMap[streamKey]; !ok {
			errorHandler := func(interface{}) {
				stream.Stop()
				for k, v := range msgr.peerStreamMap {
					if strings.HasPrefix(k, peerID) {
						if v.HasStarted() {
							v.Stop()
						}
						delete(msgr.peerStreamMap, k)
					}
				}
			}
			stream = transport.NewBufferedStream(strm, errorHandler)
			msgr.peerStreamMap[streamKey] = stream
			stream.Start(msgr.ctx)

			go msgr.readPeerMessageRoutine(stream, peerID, channelID)
		}
	})
}

func (msgr *Messenger) readPeerMessageRoutine(stream *transport.BufferedStream, peerID string, channelID common.ChannelIDEnum) {
	bufferSize := p2pcmn.MaxNormalMessageSize
	if channelID == common.ChannelIDBlock || channelID == common.ChannelIDProposal {
		bufferSize = p2pcmn.MaxBlockMessageSize
	}

	msgBuffer := make([]byte, bufferSize)
	for {
		if msgr.ctx != nil {
			select {
			case <-msgr.ctx.Done():
				return
			default:
			}
		}

		msgSize, err := stream.Read(msgBuffer)
		if err != nil {
			continue
		}

		if msgSize > bufferSize {
			logger.Errorf("Message ignored since it exceeds the peer message size limit, size: %v", msgSize)
			continue
		}

		rawPeerMsg := msgBuffer[:msgSize]

		msgHandler := msgr.msgHandlerMap[channelID]
		message, err := msgHandler.ParseMessage(peerID, channelID, rawPeerMsg)
		if err != nil {
			logger.Errorf("Failed to parse message, %v. msgSize: %v, len(): %v, channel: %v, peer: %v, msg: %v", err, msgSize, len(rawPeerMsg), channelID, peerID, rawPeerMsg)
			return
		}
		msgHandler.HandleMessage(message)
	}
}<|MERGE_RESOLUTION|>--- conflicted
+++ resolved
@@ -161,11 +161,8 @@
 			if err == nil {
 				res := strings.TrimSpace(string(out))
 				ip := res[strings.LastIndex(res, " ")+1:]
-<<<<<<< HEAD
-=======
 				mu.Lock()
 				defer mu.Unlock()
->>>>>>> a53b960c
 				ipMap[ip]++
 			}
 		} else {
@@ -184,19 +181,11 @@
 
 	wait.Wait()
 
-<<<<<<< HEAD
-	var maxCnt int
-	var maxIP string
-	for ip, cnt := range ipMap {
-		if cnt > maxCnt {
-			maxIP = ip
-=======
 	var majorityIP string
 	for ip, cnt := range ipMap {
 		if cnt > numSources/2 {
 			majorityIP = ip
 			break
->>>>>>> a53b960c
 		}
 	}
 
@@ -447,16 +436,9 @@
 		return false
 	}
 
-<<<<<<< HEAD
-	stream, err := msgr.host.NewStream(msgr.ctx, id, protocol.ID(thetaP2PProtocolPrefix+strconv.Itoa(int(message.ChannelID))))
-	if stream != nil {
-		defer stream.Close()
-	}
-=======
 	var stream *transport.BufferedStream
 	var ok bool
 	streamKey := getStreamKey(peerID, message.ChannelID)
->>>>>>> a53b960c
 
 	msgr.peerStreamMapLock.Lock()
 	if stream, ok = msgr.peerStreamMap[streamKey]; !ok {

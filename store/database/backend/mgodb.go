--- conflicted
+++ resolved
@@ -82,10 +82,6 @@
 }
 
 func (db *MgoDatabase) CountReference(key []byte) (int, error) {
-<<<<<<< HEAD
-	// TODO
-=======
->>>>>>> 223ab89c
 	return 0, nil
 }
 

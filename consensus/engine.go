package consensus

import (
	"bytes"
	"context"
	"crypto/md5"
	"encoding/binary"
	"encoding/hex"
	"fmt"
	"io"
	"math/rand"
	"sync"

	log "github.com/sirupsen/logrus"
	"github.com/spf13/viper"
	"github.com/thetatoken/ukulele/blockchain"
	"github.com/thetatoken/ukulele/common"
	"github.com/thetatoken/ukulele/p2p"
	p2ptypes "github.com/thetatoken/ukulele/p2p/types"
)

var _ Engine = (*DefaultEngine)(nil)

// DefaultEngine is the default implementation of the Engine interface.
type DefaultEngine struct {
	chain   *blockchain.Chain
	network p2p.Network

	incoming        chan interface{}
	finalizedBlocks chan *blockchain.Block

	// Life cycle
	wg      *sync.WaitGroup
	quit    chan struct{}
	ctx     context.Context
	cancel  context.CancelFunc
	stopped bool

	// TODO: persist state
	// Consensus state
	mu                 *sync.Mutex
	highestCCBlock     *blockchain.ExtendedBlock
	lastFinalizedBlock *blockchain.ExtendedBlock
	tip                *blockchain.ExtendedBlock
	lastVoteHeight     uint32
	voteLog            map[uint32]blockchain.Vote     // level -> vote
	collectedVotes     map[string]*blockchain.VoteSet // block hash -> votes
	epochManager       *EpochManager
	epoch              uint32
	validatorManager   ValidatorManager
	rand               *rand.Rand
}

// NewEngine creates a instance of DefaultEngine.
func NewEngine(chain *blockchain.Chain, network p2p.Network, validators *ValidatorSet) *DefaultEngine {
	e := &DefaultEngine{
		chain:   chain,
		network: network,

		incoming:        make(chan interface{}, viper.GetInt(common.CfgConsensusMessageQueueSize)),
		finalizedBlocks: make(chan *blockchain.Block, viper.GetInt(common.CfgConsensusMessageQueueSize)),

		wg:   &sync.WaitGroup{},
		quit: make(chan struct{}),

		mu:                 &sync.Mutex{},
		highestCCBlock:     chain.Root,
		lastFinalizedBlock: chain.Root,
		tip:                chain.Root,
		voteLog:            make(map[uint32]blockchain.Vote),
		collectedVotes:     make(map[string]*blockchain.VoteSet),
		validatorManager:   NewRotatingValidatorManager(validators),
		epochManager:       NewEpochManager(),
		epoch:              0,
	}
	e.epochManager.Init(e)

	h := md5.New()
	io.WriteString(h, network.ID())
	seed := binary.BigEndian.Uint64(h.Sum(nil))
	e.rand = rand.New(rand.NewSource(int64(seed)))
	return e
}

// ID returns the identifier of current node.
func (e *DefaultEngine) ID() string {
	return e.network.ID()
}

// Chain return a pointer to the underlying chain store.
func (e *DefaultEngine) Chain() *blockchain.Chain {
	return e.chain
}

// Network returns a pointer to the underlying network.
func (e *DefaultEngine) Network() p2p.Network {
	return e.network
}

// Start starts sub components and kick off the main loop.
func (e *DefaultEngine) Start(ctx context.Context) {
	c, cancel := context.WithCancel(ctx)
	e.ctx = c
	e.cancel = cancel

	e.epochManager.Start(e.ctx)

	go e.mainLoop()
}

// Stop notifies all goroutines to stop without blocking.
func (e *DefaultEngine) Stop() {
	e.cancel()
}

// Wait blocks until all goroutines stop.
func (e *DefaultEngine) Wait() {
	e.epochManager.Wait()
	e.wg.Wait()
}

func (e *DefaultEngine) mainLoop() {
	e.wg.Add(1)
	defer e.wg.Done()

	e.enterNewEpoch(e.epochManager.GetEpoch())

	for {
		select {
		case <-e.ctx.Done():
			e.stopped = true
			return
		case msg := <-e.incoming:
			e.processMessage(msg)
		case newEpoch := <-e.epochManager.C:
			newEpoch = e.epochManager.GetEpoch()
			e.enterNewEpoch(newEpoch)
		}
	}
}

func (e *DefaultEngine) enterNewEpoch(newEpoch uint32) {
	e.epoch = newEpoch
	if e.shouldPropose(newEpoch) {
		e.propose()
	}
}

// GetChannelIDs implements the p2p.MessageHandler interface.
func (e *DefaultEngine) GetChannelIDs() []common.ChannelIDEnum {
	return []common.ChannelIDEnum{
		common.ChannelIDHeader,
		common.ChannelIDBlock,
		common.ChannelIDVote,
	}
}

func (e *DefaultEngine) AddMessage(msg interface{}) {
	e.incoming <- msg
}

// ParseMessage implements p2p.MessageHandler interface.
func (e *DefaultEngine) ParseMessage(channelID common.ChannelIDEnum,
	rawMessageBytes common.Bytes) (p2ptypes.Message, error) {
	// To be implemented..
	message := p2ptypes.Message{
		ChannelID: channelID,
	}
	return message, nil
}

<<<<<<< HEAD
// HandleMessage implements p2p.MessageHandler interface.
func (e *DefaultEngine) HandleMessage(peerID string, msg p2ptypes.Message) error {
	e.incoming <- msg.Content
	return nil
=======
func (e *DefaultEngine) processMessage(msg interface{}) {
	switch m := msg.(type) {
	case Proposal:
		e.handleProposal(m)
	case blockchain.Vote:
		e.handleVote(m)
	case *blockchain.Block:
		e.handleBlock(m)
	case *blockchain.CommitCertificate:
		e.handleCC(m)
	default:
		log.Errorf("Unknown message type: %v", m)
	}
>>>>>>> 77226f2f
}

func (e *DefaultEngine) handleProposal(p Proposal) {
	log.WithFields(log.Fields{"proposal": p, "id": e.ID()}).Debug("Received proposal")

	if expectedProposer := e.validatorManager.GetProposerForEpoch(e.epoch).ID(); p.ProposerID != expectedProposer {
		log.WithFields(log.Fields{"proposal": p, "id": e.ID(), "p.proposerID": p.ProposerID, "expected proposer": expectedProposer}).Debug("Ignoring proposed block since proposer shouldn't propose in epoch")
		return
	}

	e.handleBlock(&p.Block)
	e.handleCC(p.CommitCertificate)
	e.tryVote()
}

func (e *DefaultEngine) handleBlock(block *blockchain.Block) {
	var err error
	if block.Epoch != e.epoch {
		log.WithFields(log.Fields{"id": e.ID(), "block.Epoch": block.Epoch, "e.epoch": e.epoch}).Debug("Ignoring block from another epoch")
	} else {
		_, err = e.chain.AddBlock(block)
		if err != nil {
			log.WithFields(log.Fields{"id": e.ID(), "block": block}).Error(err)
			panic(err)
		}
	}

	e.tryVote()
}

func (e *DefaultEngine) tryVote() {
	previousTip := e.GetTip()
	tip := e.setTip()

	if bytes.Compare(previousTip.Hash, tip.Hash) == 0 || e.lastVoteHeight >= tip.Height {
		log.WithFields(log.Fields{"id": e.ID(), "lastVoteHeight": e.lastVoteHeight, "tip.Hash": tip.Hash}).Debug("Skip voting since has already voted at height")
		return
	}

	vote := blockchain.Vote{Block: &tip.BlockHeader, ID: e.ID()}
	e.lastVoteHeight = tip.Height

	log.WithFields(log.Fields{"vote.block.hash": vote.Block.Hash, "id": e.ID()}).Debug("Sending vote")

	voteMsg := p2ptypes.Message{
		ChannelID: common.ChannelIDVote,
		Content:   vote,
	}
	e.network.Broadcast(voteMsg)
}

func (e *DefaultEngine) handleCC(cc *blockchain.CommitCertificate) {
	if cc == nil {
		return
	}
	ccBlock, err := e.chain.FindBlock(cc.BlockHash)
	if err != nil {
		log.WithFields(log.Fields{"blockhash": fmt.Sprintf("%v", cc.BlockHash)}).Error("Blockhash in commit certificate is not found")
		return
	}
	ccBlock.CommitCertificate = cc

	e.chain.SaveBlock(ccBlock)
	log.WithFields(log.Fields{"id": e.ID(), "error": err, "block": ccBlock, "commitCertificate": cc}).Debug("Update block with commit certificate")

	e.processCCBlock(ccBlock)
}

func (e *DefaultEngine) handleVote(vote blockchain.Vote) {
	log.WithFields(log.Fields{"vote": vote, "id": e.ID()}).Debug("Received vote")

	hs := hex.EncodeToString(vote.Block.Hash)
	block, err := e.Chain().FindBlock(vote.Block.Hash)
	if err != nil {
		log.WithFields(log.Fields{"id": e.ID(), "vote.block.hash": vote.Block.Hash}).Warn("Block hash in vote is not found")
		return
	}
	votes, ok := e.collectedVotes[hs]
	if !ok {
		votes = blockchain.NewVoteSet()
		e.collectedVotes[hs] = votes
	}
	votes.AddVote(vote)

	validators := e.validatorManager.GetValidatorSetForEpoch(e.epoch)
	if validators.HasMajority(votes) {
		cc := &blockchain.CommitCertificate{Votes: votes, BlockHash: vote.Block.Hash}
		block.CommitCertificate = cc

		e.chain.SaveBlock(block)
		e.processCCBlock(block)
	}
}

// setTip sets the block to extended from by next proposal. Currently we use the highest block among highestCCBlock's
// descendants as the fork-choice rule.
func (e *DefaultEngine) setTip() *blockchain.ExtendedBlock {
	e.mu.Lock()
	defer e.mu.Unlock()

	ret, _ := e.Chain().FindDeepestDescendant(e.highestCCBlock.Hash)
	e.tip = ret
	return ret
}

// GetTip return the block to be extended from.
func (e *DefaultEngine) GetTip() *blockchain.ExtendedBlock {
	e.mu.Lock()
	defer e.mu.Unlock()

	return e.tip
}

// FinalizedBlocks returns a channel that will be published with finalized blocks by the engine.
func (e *DefaultEngine) FinalizedBlocks() chan *blockchain.Block {
	return e.finalizedBlocks
}

func (e *DefaultEngine) processCCBlock(ccBlock *blockchain.ExtendedBlock) {
	log.WithFields(log.Fields{"id": e.ID(), "ccBlock": ccBlock, "c.epoch": e.epoch}).Debug("Start processing ccBlock")
	defer log.WithFields(log.Fields{"id": e.ID(), "ccBlock": ccBlock, "c.epoch": e.epoch}).Debug("Done processing ccBlock")

	if ccBlock.Height > e.highestCCBlock.Height {
		log.WithFields(log.Fields{"id": e.ID(), "ccBlock": ccBlock}).Debug("Updating highestCCBlock since ccBlock.Height > e.highestCCBlock.Height")
		e.highestCCBlock = ccBlock
	}

	parent, err := e.Chain().FindBlock(ccBlock.Parent)
	if err != nil {
		log.WithFields(log.Fields{"id": e.ID(), "err": err, "hash": ccBlock.Parent}).Error("Failed to load block")
		return
	}
	if parent.CommitCertificate != nil {
		e.finalizeBlock(parent)
	}

	if ccBlock.Epoch >= e.epoch {
		log.WithFields(log.Fields{"id": e.ID(), "ccBlock": ccBlock, "e.epoch": e.epoch}).Debug("Advancing epoch")
		newEpoch := ccBlock.Epoch + 1
		e.enterNewEpoch(newEpoch)
		e.epochManager.SetEpoch(newEpoch)
	}
}

func (e *DefaultEngine) finalizeBlock(block *blockchain.ExtendedBlock) {
	if e.stopped {
		return
	}

	// Skip blocks that have already published.
	if bytes.Compare(block.Hash, e.lastFinalizedBlock.Hash) == 0 {
		return
	}

	log.WithFields(log.Fields{"id": e.ID(), "block.Hash": block.Hash}).Info("Finalizing block")
	defer log.WithFields(log.Fields{"id": e.ID(), "block.Hash": block.Hash}).Info("Done Finalized block")

	e.lastFinalizedBlock = block

	select {
	case e.finalizedBlocks <- block.Block:
	default:
	}
}

func (e *DefaultEngine) randHex() []byte {
	bytes := make([]byte, 10)
	e.rand.Read(bytes)
	return bytes
}

func (e *DefaultEngine) shouldPropose(epoch uint32) bool {
	proposer := e.validatorManager.GetProposerForEpoch(epoch)
	return proposer.ID() == e.ID()
}

func (e *DefaultEngine) propose() {
	tip := e.GetTip()

	block := blockchain.Block{}
	block.ChainID = e.chain.ChainID
	block.Hash = e.randHex()
	block.Epoch = e.epoch
	block.ParentHash = tip.Hash

	lastCC := e.highestCCBlock
	proposal := Proposal{Block: block, ProposerID: e.ID()}
	if lastCC.CommitCertificate != nil {
		proposal.CommitCertificate = lastCC.CommitCertificate.Copy()
	}

	log.WithFields(log.Fields{"proposal": proposal, "id": e.ID()}).Info("Making proposal")

	proposalMsg := p2ptypes.Message{
		ChannelID: common.ChannelIDBlock,
		Content:   proposal,
	}
	e.network.Broadcast(proposalMsg)
}<|MERGE_RESOLUTION|>--- conflicted
+++ resolved
@@ -169,13 +169,7 @@
 	return message, nil
 }
 
-<<<<<<< HEAD
-// HandleMessage implements p2p.MessageHandler interface.
-func (e *DefaultEngine) HandleMessage(peerID string, msg p2ptypes.Message) error {
-	e.incoming <- msg.Content
-	return nil
-=======
-func (e *DefaultEngine) processMessage(msg interface{}) {
+func (e *DefaultEngine) processMessage(msg interface{}) error {
 	switch m := msg.(type) {
 	case Proposal:
 		e.handleProposal(m)
@@ -188,7 +182,8 @@
 	default:
 		log.Errorf("Unknown message type: %v", m)
 	}
->>>>>>> 77226f2f
+
+	return nil
 }
 
 func (e *DefaultEngine) handleProposal(p Proposal) {

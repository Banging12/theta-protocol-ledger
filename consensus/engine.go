package consensus

import (
	"context"
	"fmt"
	"math/big"
	"sort"
	"strings"
	"sync"
	"time"

	"github.com/thetatoken/theta/crypto/bls"

	log "github.com/sirupsen/logrus"
	"github.com/spf13/viper"
	"github.com/thetatoken/theta/blockchain"
	"github.com/thetatoken/theta/common"
	"github.com/thetatoken/theta/common/result"
	"github.com/thetatoken/theta/common/util"
	"github.com/thetatoken/theta/core"
	"github.com/thetatoken/theta/crypto"
	"github.com/thetatoken/theta/dispatcher"
	"github.com/thetatoken/theta/rlp"
	"github.com/thetatoken/theta/store"
)

var logger = log.WithFields(log.Fields{"prefix": "consensus"})

var _ core.ConsensusEngine = (*ConsensusEngine)(nil)

// ConsensusEngine is the default implementation of the Engine interface.
type ConsensusEngine struct {
	logger *log.Entry

	privateKey *crypto.PrivateKey

	chain            *blockchain.Chain
	dispatcher       *dispatcher.Dispatcher
	validatorManager core.ValidatorManager
	ledger           core.Ledger
	guardian         *GuardianEngine
	eliteEdgeNode    *EliteEdgeNodeEngine

	incoming        chan interface{}
	finalizedBlocks chan *core.Block
	hasSynced       bool

	// Life cycle
	wg      *sync.WaitGroup
	ctx     context.Context
	cancel  context.CancelFunc
	stopped bool

	mu            *sync.Mutex
	epochTimer    *time.Timer
	proposalTimer *time.Timer
	guardianTimer *time.Ticker

	state *State
}

// NewConsensusEngine creates a instance of ConsensusEngine.
func NewConsensusEngine(privateKey *crypto.PrivateKey, db store.Store, chain *blockchain.Chain, dispatcher *dispatcher.Dispatcher, validatorManager core.ValidatorManager) *ConsensusEngine {
	e := &ConsensusEngine{
		chain:      chain,
		dispatcher: dispatcher,

		privateKey: privateKey,

		incoming:        make(chan interface{}, viper.GetInt(common.CfgConsensusMessageQueueSize)),
		finalizedBlocks: make(chan *core.Block, viper.GetInt(common.CfgConsensusMessageQueueSize)),

		wg: &sync.WaitGroup{},

		mu:    &sync.Mutex{},
		state: NewState(db, chain),

		validatorManager: validatorManager,
	}

	logger = util.GetLoggerForModule("consensus")
	e.logger = logger

	blsKey, err := bls.GenKey(strings.NewReader(common.Bytes2Hex(privateKey.PublicKey().ToBytes())))
	if err != nil {
		e.logger.Panic(err)
	}
	e.guardian = NewGuardianEngine(e, blsKey)
	e.eliteEdgeNode = NewEliteEdgeNodeEngine(e, blsKey)

	e.logger.WithFields(log.Fields{"state": e.state}).Info("Starting state")

	return e
}

func (e *ConsensusEngine) SetLedger(ledger core.Ledger) {
	e.ledger = ledger
}

// GetLedger returns the ledger instance attached to the consensus engine
func (e *ConsensusEngine) GetLedger() core.Ledger {
	return e.ledger
}

// ID returns the identifier of current node.
func (e *ConsensusEngine) ID() string {
	return e.privateKey.PublicKey().Address().Hex()
}

// PrivateKey returns the private key
func (e *ConsensusEngine) PrivateKey() *crypto.PrivateKey {
	return e.privateKey
}

// Chain return a pointer to the underlying chain store.
func (e *ConsensusEngine) Chain() *blockchain.Chain {
	return e.chain
}

// GetEpoch returns the current epoch
func (e *ConsensusEngine) GetEpoch() uint64 {
	return e.state.GetEpoch()
}

// GetValidatorManager returns a pointer to the valiator manager.
func (e *ConsensusEngine) GetValidatorManager() core.ValidatorManager {
	return e.validatorManager
}

// Start starts sub components and kick off the main loop.
func (e *ConsensusEngine) Start(ctx context.Context) {
	c, cancel := context.WithCancel(ctx)
	e.ctx = c
	e.cancel = cancel

	// Verify configurations
	if viper.GetInt(common.CfgConsensusMaxEpochLength) <= viper.GetInt(common.CfgConsensusMinProposalWait) {
		log.WithFields(log.Fields{
			"CfgConsensusMaxEpochLength":  viper.GetInt(common.CfgConsensusMaxEpochLength),
			"CfgConsensusMinProposalWait": viper.GetInt(common.CfgConsensusMinProposalWait),
		}).Fatal("Invalid configuration: max epoch length must be larger than minimal proposal wait")
	}

	// Set ledger state pointer to initial state.
	lastCC := e.autoRewind(e.state.GetHighestCCBlock())
	//e.ledger.ResetState(lastCC.Height, lastCC.StateHash)
	e.ledger.ResetState(lastCC.Block)

	e.resetGuardianTimer()
	e.guardian.Start(e.ctx)
	e.eliteEdgeNode.Start(e.ctx)

	e.checkSyncStatus()

	e.wg.Add(1)
	go e.mainLoop()
}

func (e *ConsensusEngine) autoRewind(lastCC *core.ExtendedBlock) *core.ExtendedBlock {
	// check hardcoded block hashes to determine if need to auto rewind
	heights := make([]uint64, 0, len(core.HardcodeBlockHashes))
	for k := range core.HardcodeBlockHashes {
		heights = append(heights, k)
	}
	sort.Slice(heights, func(i, j int) bool { return heights[i] < heights[j] })

	// get the closest hardcoded hash's height below lastCC
	idx := -1
	for i, height := range heights {
		if height <= lastCC.Height {
			idx = i
		} else {
			break
		}
	}

	if idx > 0 {
		needRewind := false
		// find where to rewind to
		for idx >= 0 {
			// check if the finalized block at that height has the same hash as hardcoded
			var finalizedBlock *core.ExtendedBlock
			blocks := e.chain.FindBlocksByHeight(heights[idx])
			for _, block := range blocks {
				if block.Status.IsFinalized() {
					finalizedBlock = block
					break
				}
			}
			if finalizedBlock == nil {
				log.WithFields(log.Fields{
					"height": heights[idx],
				}).Fatal("Can't find finalized block at height")
			}

			if finalizedBlock.Hash().Hex() == core.HardcodeBlockHashes[heights[idx]] {
				break
			}

			needRewind = true
			idx--
		}

		if needRewind {
			idx++ // last height where block hash varies from hardcoded hash

			for {
				if lastCC.Height < heights[idx] {
					break
				}

				lastCC.Status = core.BlockStatusDisposed
				e.chain.SaveBlock(lastCC)
				e.chain.RemoveVotesByHash(lastCC.Hash())

				parent, err := e.chain.FindBlock(lastCC.Parent)
				if err != nil {
					// Should not happen
					e.logger.WithFields(log.Fields{
						"error":  err,
						"parent": lastCC.Parent.Hex(),
						"block":  lastCC.Hash().Hex(),
					}).Fatal("Failed to find parent block")
				}

				lastCC = parent
			}
		}

		e.state.SetLastFinalizedBlock(lastCC)
		e.state.SetHighestCCBlock(lastCC)
		e.state.SetLastVote(core.Vote{})
		e.state.SetLastProposal(core.Proposal{})
	}

	return lastCC
}

// Stop notifies all goroutines to stop without blocking.
func (e *ConsensusEngine) Stop() {
	e.cancel()

	if e.guardianTimer != nil {
		e.guardianTimer.Stop()
	}
}

// Wait blocks until all goroutines stop.
func (e *ConsensusEngine) Wait() {
	e.wg.Wait()
}

func (e *ConsensusEngine) mainLoop() {
	defer e.wg.Done()

	for {
		e.enterEpoch()
	Epoch:
		for {
			select {
			case <-e.ctx.Done():
				e.stopped = true
				return
			case msg := <-e.incoming:
				endEpoch := e.processMessage(msg)
				if endEpoch {
					break Epoch
				}
			case <-e.epochTimer.C:
				e.logger.WithFields(log.Fields{"e.epoch": e.GetEpoch()}).Debug("Epoch timeout. Repeating epoch")
				e.vote()
				break Epoch
			case <-e.proposalTimer.C:
				e.propose()
			case <-e.guardianTimer.C:
				v := e.guardian.GetVoteToBroadcast()

				if v != nil {
					e.guardian.logger.WithFields(log.Fields{"vote": v}).Debug("Broadcasting guardian vote")
					e.broadcastGuardianVote(v)
				}
				e.guardian.StartNewRound()

				eenv := e.eliteEdgeNode.GetVoteToBroadcast()

				if eenv != nil {
					e.eliteEdgeNode.logger.WithFields(log.Fields{"vote": v}).Debug("Broadcasting aggregated elite edge node vote")
					e.broadcastAggregatedEliteEdgeNodeVotes(eenv)
				}
				e.eliteEdgeNode.StartNewRound()
			}
		}
	}
}

// enterEpoch is called when engine enters a new epoch.
func (e *ConsensusEngine) enterEpoch() {
	// Reset timers.
	if e.epochTimer != nil {
		e.epochTimer.Stop()
	}
	e.epochTimer = time.NewTimer(time.Duration(viper.GetInt(common.CfgConsensusMaxEpochLength)) * time.Second)

	if e.proposalTimer != nil {
		e.proposalTimer.Stop()
	}
	e.proposalTimer = time.NewTimer(time.Duration(viper.GetInt(common.CfgConsensusMinProposalWait)) * time.Second)
}

// GetChannelIDs implements the p2p.MessageHandler interface.
func (e *ConsensusEngine) GetChannelIDs() []common.ChannelIDEnum {
	return []common.ChannelIDEnum{
		common.ChannelIDHeader,
		common.ChannelIDBlock,
		common.ChannelIDVote,
	}
}

// AddMessage adds a message to engine's message queue.
func (e *ConsensusEngine) AddMessage(msg interface{}) {
	e.incoming <- msg
}

func (e *ConsensusEngine) processMessage(msg interface{}) (endEpoch bool) {
	switch m := msg.(type) {
	case core.Vote:
		e.logger.WithFields(log.Fields{"vote": m}).Debug("Received vote")
		endEpoch = e.handleVote(m)
		e.checkCC(m.Block)
		return endEpoch
	case *core.Block:
		e.logger.WithFields(log.Fields{
			"block": m.BlockHeader,
		}).Debug("Received block")
		e.handleBlock(m)
	case *core.AggregatedVotes:
		e.logger.WithFields(log.Fields{"guardian vote": m}).Debug("Received guardian vote")
		e.handleGuardianVote(m)
	case *core.EENVote:
		e.logger.WithFields(log.Fields{"elite edge node vote": m}).Debug("Received elite edge node vote")
		e.handleEliteEdgeNodeVote(m)
	case *core.AggregatedEENVotes:
		e.logger.WithFields(log.Fields{"aggregated elite edge node vote": m}).Debug("Received agggregated elite edge node vote")
		e.handleAggregatedEliteEdgeNodeVote(m)
	default:
		// Should not happen.
		log.Errorf("Unknown message type: %v", m)
	}

	return false
}

func (e *ConsensusEngine) checkSyncStatus() error {
	maxVoteHeight := uint64(0)
	epochVotes, err := e.State().GetEpochVotes()
	if err != nil {
		return err
	}
	if epochVotes != nil {
		for _, v := range epochVotes.Votes() {
			if v.Height > maxVoteHeight {
				maxVoteHeight = v.Height
			}
		}
	}
	// current finalized height is at most maxVoteHeight-1
	currentHeight := uint64(maxVoteHeight - 1)

	e.hasSynced = !isSyncing(e.GetLastFinalizedBlock(), currentHeight)

	return nil
}

func (e *ConsensusEngine) HasSynced() bool {
	return e.hasSynced
}

func (e *ConsensusEngine) validateBlock(block *core.Block, parent *core.ExtendedBlock) result.Result {
	// Ignore old blocks.
	if lfh := e.state.GetLastFinalizedBlock().Height; block.Height <= lfh {
		e.logger.WithFields(log.Fields{
			"lastFinalizedHeight": lfh,
			"block":               block.Hash().Hex(),
			"block.Height":        block.Height,
		}).Warn("Block.Height <= last finalized height")
		return result.Error("Block is older than last finalized block")
	}

	// Validate parent.
	if parent.Height+1 != block.Height {
		e.logger.WithFields(log.Fields{
			"parent":        block.Parent.Hex(),
			"parent.Height": parent.Height,
			"block":         block.Hash().Hex(),
			"block.Height":  block.Height,
		}).Warn("Block.Height != parent.Height + 1")
		return result.Error("Block height is incorrect")
	}
	if parent.Epoch >= block.Epoch {
		e.logger.WithFields(log.Fields{
			"parent":       block.Parent.Hex(),
			"parent.Epoch": parent.Epoch,
			"block":        block.Hash().Hex(),
			"block.Epoch":  block.Epoch,
		}).Warn("Block.Epoch <= parent.Epoch")
		return result.Error("Block epoch must be greater than parent epoch")
	}
	if !parent.Status.IsValid() {
		if parent.Status.IsPending() {
			// Should never happen
			e.logger.WithFields(log.Fields{
				"parent":        block.Parent.Hex(),
				"parent.status": parent.Status,
				"block":         block.Hash().Hex(),
			}).Panic("Parent block is pending")
		}
		e.logger.WithFields(log.Fields{
			"parent":        block.Parent.Hex(),
			"parent.status": parent.Status,
			"block":         block.Hash().Hex(),
		}).Warn("Block is referring to invalid parent block")
		return result.Error("Parent block is invalid")
	}

	// Validate HCC.
	if !e.chain.IsDescendant(block.HCC.BlockHash, block.Hash()) {
		e.logger.WithFields(log.Fields{
			"block.HCC": block.HCC.BlockHash.Hex(),
			"block":     block.Hash().Hex(),
		}).Warn("HCC must be ancestor")
		return result.Error("HCC is not ancestor")
	}
	hccBlock, err := e.chain.FindBlock(block.HCC.BlockHash)
	if err != nil {
		return result.Error("HCC block not found")
	}
	if !hccBlock.Status.IsFinalized() {
		hccValidators := e.validatorManager.GetValidatorSet(block.HCC.BlockHash)
		if !block.HCC.IsValid(hccValidators) {
			e.logger.WithFields(log.Fields{
				"parent":    block.Parent.Hex(),
				"block":     block.Hash().Hex(),
				"block.HCC": block.HCC.String(),
			}).Warn("Invalid HCC")
			return result.Error("Invalid HCC")
		}
	}

	// Blocks with validator changes must be followed by two direct confirmation blocks.
	if parent.HasValidatorUpdate {
		if block.HCC.BlockHash != block.Parent {
			e.logger.WithFields(log.Fields{
				"parent":    block.Parent.Hex(),
				"block":     block.Hash().Hex(),
				"block.HCC": block.HCC.BlockHash.Hex(),
			}).Warn("block.HCC must equal to parent when parent contains validator changes.")
			return result.Error("HCC incorrect: parent has validator changes")
		}
	}
	shouldSynchronize := false
	if !parent.Parent.IsEmpty() {
		grandParent, err := e.chain.FindBlock(parent.Parent)
		// Should not happen.
		if err != nil {
			e.logger.WithFields(log.Fields{
				"error":         err,
				"parent":        parent.Hash().Hex(),
				"block":         block.Hash().Hex(),
				"parent.Parent": parent.Parent.Hex(),
			}).Warn("Failed to find grand parent block")
			return result.Error("Grandparent not found")
		}
		shouldSynchronize = grandParent.HasValidatorUpdate
	}
	if shouldSynchronize {
		if block.HCC.BlockHash != block.Parent {
			e.logger.WithFields(log.Fields{
				"parent":    block.Parent.Hex(),
				"block":     block.Hash().Hex(),
				"block.HCC": block.HCC.BlockHash.Hex(),
			}).Warn("block.HCC must equal to block.Parent when block.Parent.Parent contains validator changes.")
			return result.Error("HCC incorrect: grandparent has validator changes")
		}
	}

	if !e.shouldProposeByID(block.Parent, block.Epoch, block.Proposer.Hex()) {
		e.logger.WithFields(log.Fields{
			"block.Epoch":    block.Epoch,
			"block.proposer": block.Proposer.Hex(),
		}).Warn("Invalid proposer")
		return result.Error("Invalid proposer")
	}

	// Validate Guardian Votes.
	// We allow checkpoint blocs to have nil guardian votes.
	if block.GuardianVotes != nil && block.Height >= common.HeightEnableTheta2 && common.IsCheckPointHeight(block.Height) {
		// Voted block must exist.
		padding := uint64(20)
		if e.chain.Root().Height+padding*uint64(common.CheckpointInterval) < block.Height {
			lastCheckpoint, err := e.chain.FindBlock(block.GuardianVotes.Block)
			if err != nil {
				e.logger.WithFields(log.Fields{
					"block.Hash":          block.Hash().Hex(),
					"block.Height":        block.Height,
					"block.GuardianVotes": block.GuardianVotes.String(),
					"error":               err.Error(),
				}).Warn("Guardian votes refers to non-existing block")
				return result.Error("Block in guardian votes cannot be found")
			}

			// // Voted block must be at previous checkpoint height.
			// if block.Height-lastCheckpoint.Height != uint64(common.CheckpointInterval) {
			// 	e.logger.WithFields(log.Fields{
			// 		"block.Hash":          block.Hash().Hex(),
			// 		"block.Height":        block.Height,
			// 		"block.GuardianVotes": block.GuardianVotes.String(),
			// 	}).Warn("Voted block must be at previous checkpoint height")
			// 	return result.Error("Voted block must be at previous checkpoint height")
			// }
			// Voted block must be ascendant.
			if !e.chain.IsDescendant(lastCheckpoint.Hash(), block.Hash()) {
				e.logger.WithFields(log.Fields{
					"block.Hash":          block.Hash().Hex(),
					"block.Height":        block.Height,
					"block.GuardianVotes": block.GuardianVotes.String(),
					"lastCheckpoint":      lastCheckpoint.Hash().Hex(),
				}).Warn("Block is not descendant of checkpoint")
				return result.Error("Block is not descendant of checkpoint in guardian votes")
			}
		}

		// Guardian votes must be valid.
		gcp, err := e.ledger.GetGuardianCandidatePool(block.GuardianVotes.Block)
		if err != nil {
			e.logger.WithFields(log.Fields{
				"block.Hash":          block.Hash().Hex(),
				"block.Height":        block.Height,
				"block.GuardianVotes": block.GuardianVotes.String(),
				"error":               err.Error(),
			}).Warn("Failed to load guardian pool")
			return result.Error("Failed to load guardian pool")
		}
		if res := block.GuardianVotes.Validate(gcp); res.IsError() {
			e.logger.WithFields(log.Fields{
				"block.Hash":          block.Hash().Hex(),
				"block.Height":        block.Height,
				"block.GuardianVotes": block.GuardianVotes.String(),
				"error":               res.String(),
			}).Warn("Failed to load guardian pool")
			return result.Error("Guardian votes are not valid")
		}
	} else {
		if block.GuardianVotes != nil {
			e.logger.WithFields(log.Fields{
				"block.Epoch":         block.Epoch,
				"block.proposer":      block.Proposer.Hex(),
				"block.Hash":          block.Hash().Hex(),
				"block.Height":        block.Height,
				"block.GuardianVotes": block.GuardianVotes.String(),
			}).Warn("Guardian votes in non-checkpoint block")
			return result.Error("Non-checkpoint block should not have guardian votes")
		}
	}

	// Validate Elite Edge Node Votes.
	// We allow checkpoint blocks to have nil elite edge node votes.
	if block.EliteEdgeNodeVotes != nil && block.Height >= common.HeightEnableTheta3 && common.IsCheckPointHeight(block.Height) {
		// Voted block must exist.
		padding := uint64(20)
		if e.chain.Root().Height+padding*uint64(common.CheckpointInterval) < block.Height {
			lastCheckpoint, err := e.chain.FindBlock(block.EliteEdgeNodeVotes.Block)
			if err != nil {
				e.logger.WithFields(log.Fields{
					"block.Hash":               block.Hash().Hex(),
					"block.Height":             block.Height,
					"block.EliteEdgeNodeVotes": block.EliteEdgeNodeVotes.String(),
					"error":                    err.Error(),
				}).Warn("Elite Edge Node votes refers to non-existing block")
				return result.Error("Block in elite edge node votes cannot be found")
			}

			// Voted block must be ascendant.
			if !e.chain.IsDescendant(lastCheckpoint.Hash(), block.Hash()) {
				e.logger.WithFields(log.Fields{
					"block.Hash":               block.Hash().Hex(),
					"block.Height":             block.Height,
					"block.EliteEdgeNodeVotes": block.EliteEdgeNodeVotes.String(),
					"lastCheckpoint":           lastCheckpoint.Hash().Hex(),
				}).Warn("Block is not descendant of checkpoint")
				return result.Error("Block is not descendant of checkpoint in elite edge node votes")
			}
		}

		// Elite Edge node votes must be valid.
<<<<<<< HEAD
		eenp, err := e.ledger.GetEliteEdgeNodePoolOfLastCheckpoint(block.EliteEdgeNodeVotes.Block)
		if err != nil {
=======
		eenp, err := e.ledger.GetEliteEdgeNodePool(block.EliteEdgeNodeVotes.Block)
		if err != nil || eenp == nil {
>>>>>>> 4f004306
			e.logger.WithFields(log.Fields{
				"block.Hash":               block.Hash().Hex(),
				"block.Height":             block.Height,
				"block.EliteEdgeNodeVotes": block.EliteEdgeNodeVotes.String(),
				"error":                    err.Error(),
			}).Warn("Failed to load elite edge node pool")
			return result.Error("Failed to load elite edge node pool")
		}
		eenpWithStake := eenp.WithStake()
		if res := block.EliteEdgeNodeVotes.Validate(eenpWithStake); res.IsError() {
			e.logger.WithFields(log.Fields{
				"block.Hash":               block.Hash().Hex(),
				"block.Height":             block.Height,
				"block.EliteEdgeNodeVotes": block.EliteEdgeNodeVotes.String(),
				"error":                    res.String(),
			}).Warn("Failed to validate elite edge node votes attached to the block")
			return result.Error("Elite Edge Node votes are not valid")
		}
	} else {
		if block.EliteEdgeNodeVotes != nil {
			e.logger.WithFields(log.Fields{
				"block.Epoch":              block.Epoch,
				"block.proposer":           block.Proposer.Hex(),
				"block.Hash":               block.Hash().Hex(),
				"block.Height":             block.Height,
				"block.EliteEdgeNodeVotes": block.EliteEdgeNodeVotes.String(),
			}).Warn("Elite Edge Node votes in non-checkpoint block")
			return result.Error("Non-checkpoint block should not have elite edge node votes")
		}
	}

	return result.OK
}

func (e *ConsensusEngine) handleBlock(block *core.Block) {
	eb, err := e.chain.FindBlock(block.Hash())
	if err != nil {
		// Should not happen.
		e.logger.WithFields(log.Fields{
			"error": err,
			"block": block.Hash().Hex(),
		}).Fatal("Failed to find block")
	}

	if hex, ok := core.HardcodeBlockHashes[eb.Height]; ok {
		e.handleHardcodeBlock(common.HexToHash(hex))
	} else {
		e.handleNormalBlock(eb)
	}
}

func (e *ConsensusEngine) handleHardcodeBlock(hash common.Hash) {
	eb, err := e.chain.FindBlock(hash)
	if err != nil {
		// block still not synced to DB, wait and retry
		e.logger.WithFields(log.Fields{
			"error": err,
			"block": hash.Hex(),
		}).Warn("Failed to find block")
		return
	}
	eb.Status = core.BlockStatusTrusted
	e.chain.SaveBlock(eb)

	block := eb.Block
	parent, err := e.chain.FindBlock(block.Parent)
	if err != nil {
		// Should not happen since netsync layer ensures order of blocks.
		e.logger.WithFields(log.Fields{
			"error":  err,
			"parent": block.Parent.Hex(),
			"block":  block.Hash().Hex(),
		}).Fatal("Failed to find parent block")
	}

	//result := e.ledger.ResetState(parent.Height, parent.StateHash)
	result := e.ledger.ResetState(parent.Block)
	if result.IsError() {
		e.logger.WithFields(log.Fields{
			"error":            result.Message,
			"parent.StateHash": parent.StateHash,
		}).Error("Failed to reset state to parent.StateHash")
		return
	}
	result = e.ledger.ApplyBlockTxs(block)
	if result.IsError() {
		e.logger.WithFields(log.Fields{
			"error":           result.String(),
			"parent":          block.Parent.Hex(),
			"block":           block.Hash().Hex(),
			"block.StateHash": block.StateHash.Hex(),
		}).Error("Failed to apply block Txs")
		return
	}

	e.pruneState(block.Height)

	e.state.SetHighestCCBlock(eb)
}

func (e *ConsensusEngine) handleNormalBlock(eb *core.ExtendedBlock) {
	start := time.Now()

	block := eb.Block
	if !eb.Status.IsPending() {
		// Before consensus engine can process the first one, sync layer might send duplicate blocks.
		e.logger.WithFields(log.Fields{
			"error":        nil,
			"block.Status": eb.Status,
			"block":        block.Hash().Hex(),
		}).Debug("Ignore processed block")
		return
	}
	parent, err := e.chain.FindBlock(block.Parent)
	if err != nil {
		// Should not happen since netsync layer ensures order of blocks.
		e.logger.WithFields(log.Fields{
			"error":  err,
			"parent": block.Parent.Hex(),
			"block":  block.Hash().Hex(),
		}).Fatal("Failed to find parent block")
	}

	start1 := time.Now()
	if e.validateBlock(block, parent).IsError() {
		e.logger.WithFields(log.Fields{
			"block.Hash": block.Hash().Hex(),
		}).Warn("Block is invalid")
		e.chain.MarkBlockInvalid(block.Hash())
		return
	}
	validateBlockTime := time.Since(start1)

	for _, vote := range block.HCC.Votes.Votes() {
		e.handleVote(vote)
	}
	if localHCC := e.state.GetHighestCCBlock().Hash(); localHCC != block.HCC.BlockHash {
		e.logger.WithFields(log.Fields{
			"localHCC":            localHCC.Hex(),
			"block.HCC.BlockHash": block.HCC.BlockHash.Hex(),
		}).Debug("Updating HCC before process block")
		e.checkCC(block.HCC.BlockHash)
	}

	//result := e.ledger.ResetState(parent.Height, parent.StateHash)
	result := e.ledger.ResetState(parent.Block)
	if result.IsError() {
		e.logger.WithFields(log.Fields{
			"error":            result.Message,
			"parent.StateHash": parent.StateHash,
		}).Error("Failed to reset state to parent.StateHash")
		e.chain.MarkBlockInvalid(block.Hash())
		return
	}

	start1 = time.Now()
	result = e.ledger.ApplyBlockTxs(block)
	if result.IsError() {
		e.logger.WithFields(log.Fields{
			"error":           result.String(),
			"parent":          block.Parent.Hex(),
			"block":           block.Hash().Hex(),
			"block.StateHash": block.StateHash.Hex(),
		}).Error("Failed to apply block Txs")
		e.chain.MarkBlockInvalid(block.Hash())
		return
	}
	applyBlockTime := time.Since(start1)

	start1 = time.Now()
	go e.pruneState(block.Height)
	pruneStateTime := time.Since(start1)

	if hasValidatorUpdate, ok := result.Info["hasValidatorUpdate"]; ok {
		hasValidatorUpdateBool := hasValidatorUpdate.(bool)
		if hasValidatorUpdateBool {
			e.chain.MarkBlockHasValidatorUpdate(block.Hash())
		}
	}

	e.chain.MarkBlockValid(block.Hash())

	// Skip voting for block older than current best known epoch.
	// Allow block with one epoch behind since votes are processed first and might advance epoch
	// before block is processed.
	if localEpoch := e.GetEpoch(); block.Epoch == localEpoch-1 || block.Epoch == localEpoch {
		e.vote()
	} else {
		e.logger.WithFields(log.Fields{
			"block.Epoch": block.Epoch,
			"block.Hash":  block.Hash().Hex(),
			"e.epoch":     localEpoch,
		}).Debug("Skipping voting for block from previous epoch")
	}

	// Check and process CC.
	e.checkCC(block.Hash())

	e.logger.WithFields(log.Fields{
		"block.Epoch":       block.Epoch,
		"block.Hash":        block.Hash().Hex(),
		"duration":          time.Since(start),
		"validateBlockTime": validateBlockTime,
		"applyBlockTime":    applyBlockTime,
		"pruneStateTime":    pruneStateTime,
	}).Debug("Finish processing block")
}

func (e *ConsensusEngine) shouldVote(block common.Hash) bool {
	return e.shouldVoteByID(e.privateKey.PublicKey().Address(), block)
}

func (e *ConsensusEngine) shouldVoteByID(id common.Address, block common.Hash) bool {
	validators := e.validatorManager.GetValidatorSet(block)
	_, err := validators.GetValidator(id)
	return err == nil
}

func (e *ConsensusEngine) vote() {
	tip := e.GetTipToVote()

	if !e.shouldVote(tip.Hash()) {
		return
	}

	var vote core.Vote
	lastVote := e.state.GetLastVote()
	shouldRepeatVote := false
	if lastVote.Height != 0 && lastVote.Height >= tip.Height {
		// Voting height should be monotonically increasing.
		e.logger.WithFields(log.Fields{
			"lastVote.Height": lastVote.Height,
			"lastVote.Hash":   lastVote.Block.Hex(),
			"tip.Height":      tip.Height,
			"tip.Hash":        tip.Hash().Hex(),
		}).Debug("Repeating vote at height")
		shouldRepeatVote = true
	} else if localHCC := e.state.GetHighestCCBlock().Hash(); lastVote.Height != 0 && tip.HCC.BlockHash != localHCC {
		// HCC in candidate block must equal local highest CC.
		e.logger.WithFields(log.Fields{
			"tip":       tip.Hash().Hex(),
			"tip.HCC":   tip.HCC.BlockHash.Hex(),
			"local.HCC": localHCC.Hex(),
		}).Debug("Repeating vote due to mismatched HCC")
		shouldRepeatVote = true
	}

	if shouldRepeatVote {
		block, err := e.chain.FindBlock(lastVote.Block)
		if err != nil {
			// Should not happen
			log.Panic(err)
		}
		// Recreating vote so that it has updated epoch and signature.
		vote = e.createVote(block.Block)
	} else {
		vote = e.createVote(tip.Block)
		e.state.SetLastVote(vote)
	}
	e.logger.WithFields(log.Fields{
		"vote": vote,
	}).Debug("Sending vote")
	e.broadcastVote(vote)

	go func() {
		e.AddMessage(vote)
	}()
}

func (e *ConsensusEngine) broadcastVote(vote core.Vote) {
	payload, err := rlp.EncodeToBytes(vote)
	if err != nil {
		e.logger.WithFields(log.Fields{"vote": vote}).Error("Failed to encode vote")
		return
	}
	voteMsg := dispatcher.DataResponse{
		ChannelID: common.ChannelIDVote,
		Payload:   payload,
	}
	e.dispatcher.SendData([]string{}, voteMsg)
}

func (e *ConsensusEngine) createVote(block *core.Block) core.Vote {
	vote := core.Vote{
		Block:  block.Hash(),
		Height: block.Height,
		ID:     e.privateKey.PublicKey().Address(),
		Epoch:  e.GetEpoch(),
	}
	vote.Sign(e.privateKey)
	return vote
}

func (e *ConsensusEngine) validateVote(vote core.Vote) bool {
	if res := vote.Validate(); res.IsError() {
		e.logger.WithFields(log.Fields{
			"err": res.String(),
		}).Warn("Ignoring invalid vote")
		return false
	}
	return true
}

func (e *ConsensusEngine) handleVote(vote core.Vote) (endEpoch bool) {
	// Validate vote.
	if !e.validateVote(vote) {
		return
	}

	// Save vote.
	err := e.state.AddVote(&vote)
	if err != nil {
		e.logger.WithFields(log.Fields{"err": err}).Panic("Failed to add vote")
	}

	// Update epoch.
	lfb := e.state.GetLastFinalizedBlock()
	nextValidators := e.validatorManager.GetNextValidatorSet(lfb.Hash())
	if vote.Epoch >= e.GetEpoch() {
		currentEpochVotes := core.NewVoteSet()
		allEpochVotes, err := e.state.GetEpochVotes()
		if err != nil {
			e.logger.WithFields(log.Fields{"err": err}).Panic("Failed to retrieve epoch votes")
		}
		for _, v := range allEpochVotes.Votes() {
			if v.Epoch >= vote.Epoch {
				currentEpochVotes.AddVote(v)
			}
		}

		if nextValidators.HasMajority(currentEpochVotes) {
			nextEpoch := vote.Epoch + 1
			endEpoch = true
			if nextEpoch > e.GetEpoch()+1 {
				// Broadcast epoch votes when jumping epoch.
				for _, v := range currentEpochVotes.Votes() {
					e.broadcastVote(v)
				}
			}

			tip := e.GetTipToExtend()
			expectedProposer := e.validatorManager.GetNextProposer(tip.Hash(), nextEpoch)

			e.logger.WithFields(log.Fields{
				"e.epoch":          e.GetEpoch,
				"nextEpoch":        nextEpoch,
				"epochVoteSet":     currentEpochVotes,
				"expectedProposer": expectedProposer.ID().Hex(),
			}).Debug("Majority votes for current epoch. Moving to new epoch")
			e.state.SetEpoch(nextEpoch)

			e.checkSyncStatus()
		}
	}
	return
}

func (e *ConsensusEngine) checkCC(hash common.Hash) {
	if hash.IsEmpty() {
		return
	}
	block, err := e.Chain().FindBlock(hash)
	if err != nil {
		e.logger.WithFields(log.Fields{"block": hash.Hex()}).Debug("checkCC: Block hash in vote is not found")
		return
	}
	// Skip invalid block.
	if block.Status.IsInvalid() {
		return
	}
	// Skip if block is still pending.
	if block.Status.IsPending() {
		return
	}
	// Skip if block already has CC.
	if block.Status.IsCommitted() || block.Status.IsDirectlyFinalized() || block.Status.IsIndirectlyFinalized() {
		return
	}
	// Process hardcoded blocks.
	if block.Status.IsTrusted() {
		e.processCCBlock(block)
		return
	}
	// Ignore outdated votes.
	highestCCBlockHeight := e.state.GetHighestCCBlock().Height
	if block.Height < highestCCBlockHeight {
		return
	}

	votes := e.chain.FindVotesByHash(hash).UniqueVoter()
	validators := e.validatorManager.GetValidatorSet(hash)
	if validators.HasMajority(votes) {
		e.processCCBlock(block)
	}
}

func (e *ConsensusEngine) GetTipToVote() *core.ExtendedBlock {
	return e.GetTip(true)
}

func (e *ConsensusEngine) GetTipToExtend() *core.ExtendedBlock {
	return e.GetTip(false)
}

// GetTip return the block to be extended from.
func (e *ConsensusEngine) GetTip(includePendingBlockingLeaf bool) *core.ExtendedBlock {
	hcc := e.state.GetHighestCCBlock()
	candidate := hcc

	// DFS to find valid block with the greatest height.
	stack := []*core.ExtendedBlock{candidate}
	for len(stack) > 0 {
		curr := stack[len(stack)-1]
		stack = stack[:len(stack)-1]

		if !curr.Status.IsValid() {
			continue
		}
		if !includePendingBlockingLeaf && curr.HasValidatorUpdate {
			// A block with validator update is newer than local HCC. Proposing
			// on this branch will violate the two direct confirmations rule for
			// blocks with validator changes.
			continue
		}

		if curr.Height > candidate.Height {
			candidate = curr
		}

		for _, childHash := range curr.Children {
			child, err := e.chain.FindBlock(childHash)
			if err != nil {
				e.logger.WithFields(log.Fields{
					"err":       err,
					"childHash": childHash.Hex(),
				}).Fatal("Failed to find child block")
			}
			stack = append(stack, child)
		}
	}
	return candidate
}

func (e *ConsensusEngine) handleGuardianVote(v *core.AggregatedVotes) {
	e.guardian.HandleVote(v)
}

func (e *ConsensusEngine) broadcastGuardianVote(vote *core.AggregatedVotes) {
	payload, err := rlp.EncodeToBytes(vote)
	if err != nil {
		e.logger.WithFields(log.Fields{"guardian vote": vote}).Error("Failed to encode vote")
		return
	}
	voteMsg := dispatcher.DataResponse{
		ChannelID: common.ChannelIDGuardian,
		Payload:   payload,
	}
	e.dispatcher.SendData([]string{}, voteMsg)
}

func (e *ConsensusEngine) handleEliteEdgeNodeVote(v *core.EENVote) {
	e.eliteEdgeNode.HandleVote(v)
}

func (e *ConsensusEngine) handleAggregatedEliteEdgeNodeVote(v *core.AggregatedEENVotes) {
	e.eliteEdgeNode.HandleAggregatedVote(v)
}

func (e *ConsensusEngine) broadcastAggregatedEliteEdgeNodeVotes(vote *core.AggregatedEENVotes) {
	payload, err := rlp.EncodeToBytes(vote)
	if err != nil {
		e.logger.WithFields(log.Fields{"elite edge node vote": vote}).Error("Failed to encode vote")
		return
	}
	voteMsg := dispatcher.DataResponse{
		ChannelID: common.ChannelIDAggregatedEliteEdgeNodeVotes,
		Payload:   payload,
	}
	e.dispatcher.SendData([]string{}, voteMsg)
}

// GetSummary returns a summary of consensus state.
func (e *ConsensusEngine) GetSummary() *StateStub {
	return e.state.GetSummary()
}

// FinalizedBlocks returns a channel that will be published with finalized blocks by the engine.
func (e *ConsensusEngine) FinalizedBlocks() chan *core.Block {
	return e.finalizedBlocks
}

// GetLastFinalizedBlock returns the last finalized block.
func (e *ConsensusEngine) GetLastFinalizedBlock() *core.ExtendedBlock {
	return e.state.GetLastFinalizedBlock()
}

func (e *ConsensusEngine) processCCBlock(ccBlock *core.ExtendedBlock) {
	if ccBlock.Height <= e.state.GetHighestCCBlock().Height {
		return
	}

	if ccBlock.Parent == ccBlock.HCC.BlockHash {

		// Finalize condition: b1 is finalized iff there is b2 where b2 is committed and
		// b2.Parent == b2.HCC == b1.
		parent, err := e.Chain().FindBlock(ccBlock.Parent)
		if err != nil {
			e.logger.WithFields(log.Fields{"err": err, "hash": ccBlock.Parent}).Error("Failed to load block")
			return
		}
		if err := e.finalizeBlock(parent); err != nil {
			return
		}
	}

	e.logger.WithFields(log.Fields{"ccBlock.Hash": ccBlock.Hash().Hex(), "c.epoch": e.state.GetEpoch()}).Debug("Updating highestCCBlock")
	e.state.SetHighestCCBlock(ccBlock)
	e.chain.CommitBlock(ccBlock.Hash())
}

func (e *ConsensusEngine) finalizeBlock(block *core.ExtendedBlock) error {
	if e.stopped {
		return nil
	}

	// Skip blocks that have already published.
	if block.Hash() == e.state.GetLastFinalizedBlock().Hash() {
		return nil
	}

	e.logger.WithFields(log.Fields{"block.Hash": block.Hash().Hex(), "block.Height": block.Height}).Info("Finalizing block")

	e.state.SetLastFinalizedBlock(block)
	e.ledger.FinalizeState(block.Height, block.StateHash)

	e.checkSyncStatus()

	// Mark block and its ancestors as finalized.
	if err := e.chain.FinalizePreviousBlocks(block.Hash()); err != nil {
		return err
	}

	// Force update TX index on block finalization so that the index doesn't point to
	// duplicate TX in fork.
	e.chain.AddTxsToIndex(block, true)

	// Guardians and Elite Edge Nodes to vote for checkpoint blocks.
	if common.IsCheckPointHeight(block.Height) {
		e.guardian.StartNewBlock(block.Hash())
		e.eliteEdgeNode.StartNewBlock(block.Hash())
		e.resetGuardianTimer()
	}

	select {
	case e.finalizedBlocks <- block.Block:
		e.logger.Infof("Notified finalized block, height=%v", block.Height)
	default:
		e.logger.Warnf("Failed to notify finalized block, height=%v", block.Height)
	}
	return nil
}

func (e *ConsensusEngine) shouldPropose(tip *core.ExtendedBlock, epoch uint64) bool {
	if epoch <= tip.Epoch {
		return false
	}
	if !e.shouldProposeByID(tip.Hash(), epoch, e.ID()) {
		return false
	}
	// Don't propose if majority has greater block height.
	epochVotes, err := e.state.GetEpochVotes()
	if err != nil {
		e.logger.WithFields(log.Fields{"error": err}).Warn("Failed to load epoch votes")
		return true
	}
	validators := e.validatorManager.GetNextValidatorSet(tip.Hash())
	votes := core.NewVoteSet()
	for _, v := range epochVotes.Votes() {
		if v.Height >= tip.Height+1 {
			votes.AddVote(v)
		}
	}
	if validators.HasMajority(votes) {
		return false
	}
	return true
}

func (e *ConsensusEngine) shouldProposeByID(previousBlock common.Hash, epoch uint64, id string) bool {
	if epoch == 0 { // special handling for genesis epoch
		return false
	}
	proposer := e.validatorManager.GetNextProposer(previousBlock, epoch)
	if proposer.ID().Hex() != id {
		return false
	}
	return true
}

func (e *ConsensusEngine) createProposal() (core.Proposal, error) {
	tip := e.GetTipToExtend()
	//result := e.ledger.ResetState(tip.Height, tip.StateHash)
	result := e.ledger.ResetState(tip.Block)
	if result.IsError() {
		e.logger.WithFields(log.Fields{
			"error":         result.Message,
			"tip.StateHash": tip.StateHash.Hex(),
			"tip":           tip,
		}).Panic("Failed to reset state to tip.StateHash")
	}

	// Add block.
	block := core.NewBlock()
	block.ChainID = e.chain.ChainID
	block.Epoch = e.GetEpoch()
	block.Parent = tip.Hash()
	block.Height = tip.Height + 1
	block.Proposer = e.privateKey.PublicKey().Address()
	block.Timestamp = big.NewInt(time.Now().Unix())
	block.HCC.BlockHash = e.state.GetHighestCCBlock().Hash()
	hccValidators := e.validatorManager.GetValidatorSet(block.HCC.BlockHash)
	block.HCC.Votes = e.chain.FindVotesByHash(block.HCC.BlockHash).UniqueVoter().FilterByValidators(hccValidators)

	// Add guardian votes.
	if block.Height >= common.HeightEnableTheta2 && common.IsCheckPointHeight(block.Height) {
		block.GuardianVotes = e.guardian.GetBestVote()
	}

	// Add elite edge node votes.
	if block.Height >= common.HeightEnableTheta3 && common.IsCheckPointHeight(block.Height) {
		block.EliteEdgeNodeVotes = e.eliteEdgeNode.GetBestVote()
	}

	// Add Txs.
	newRoot, txs, result := e.ledger.ProposeBlockTxs(block)
	if result.IsError() {
		err := fmt.Errorf("Failed to collect Txs for block proposal: %v", result.String())
		return core.Proposal{}, err
	}
	block.AddTxs(txs)
	block.StateHash = newRoot

	// Sign block.
	sig, err := e.privateKey.Sign(block.SignBytes())
	if err != nil {
		e.logger.WithFields(log.Fields{"error": err}).Panic("Failed to sign vote")
	}
	block.SetSignature(sig)

	proposal := core.Proposal{
		Block:      block,
		ProposerID: common.HexToAddress(e.ID()),
	}

	// Add votes that might help peers progress, e.g. votes on last CC block and latest epoch
	// votes.
	lastCC := e.state.GetHighestCCBlock()
	lastCCValidators := e.validatorManager.GetValidatorSet(lastCC.Hash())
	lastCCVotes := e.chain.FindVotesByHash(lastCC.Hash())
	epochVotes, err := e.state.GetEpochVotes()
	if err != nil {
		if lastCC.Height > core.GenesisBlockHeight { // OK for the genesis block not to have votes
			e.logger.WithFields(log.Fields{"error": err}).Warn("Failed to load epoch votes")
		}
	}
	proposal.Votes = lastCCVotes.Merge(epochVotes).UniqueVoterAndBlock().FilterByValidators(lastCCValidators)

	return proposal, nil
}

func (e *ConsensusEngine) propose() {
	tip := e.GetTipToExtend()
	if !e.shouldPropose(tip, e.GetEpoch()) {
		return
	}

	var proposal core.Proposal
	var err error
	lastProposal := e.state.GetLastProposal()
	if lastProposal.Block != nil && e.GetEpoch() == lastProposal.Block.Epoch {
		proposal = lastProposal
		e.logger.WithFields(log.Fields{"proposal": proposal}).Info("Repeating proposal")
	} else {
		proposal, err = e.createProposal()
		if err != nil {
			e.logger.WithFields(log.Fields{"error": err}).Error("Failed to create proposal")
			return
		}
		e.state.LastProposal = proposal

		_, err = e.chain.AddBlock(proposal.Block)
		if err != nil {
			e.logger.WithFields(log.Fields{"error": err}).Fatal("Failed to add proposed block to chain")
		}

		e.logger.WithFields(log.Fields{"proposal": proposal}).Info("Making proposal")
	}

	payload, err := rlp.EncodeToBytes(proposal)
	if err != nil {
		e.logger.WithFields(log.Fields{"proposal": proposal}).Error("Failed to encode proposal")
		return
	}
	proposalMsg := dispatcher.DataResponse{
		ChannelID: common.ChannelIDProposal,
		Payload:   payload,
	}
	e.dispatcher.SendData([]string{}, proposalMsg)

	go func() {
		e.AddMessage(proposal.Block)
	}()
}

func (e *ConsensusEngine) pruneState(currentBlockHeight uint64) {
	if !viper.GetBool(common.CfgStorageStatePruningEnabled) {
		return
	}

	pruneInterval := uint64(viper.GetInt(common.CfgStorageStatePruningInterval))
	if currentBlockHeight%pruneInterval != 0 {
		return
	}

	minimumNumBlocksToRetain := uint64(viper.GetInt(common.CfgStorageStatePruningRetainedBlocks))
	if currentBlockHeight <= minimumNumBlocksToRetain+1 {
		return
	}

	endHeight := currentBlockHeight - minimumNumBlocksToRetain
	e.ledger.PruneState(endHeight)
}

func (e *ConsensusEngine) State() *State {
	return e.state
}

func (e *ConsensusEngine) resetGuardianTimer() {
	if e.guardianTimer != nil {
		e.guardianTimer.Stop()
	}
	e.guardianTimer = time.NewTicker(time.Duration(viper.GetInt(common.CfgGuardianRoundLength)) * time.Second)
}

func isSyncing(lastestFinalizedBlock *core.ExtendedBlock, currentHeight uint64) bool {
	if lastestFinalizedBlock == nil {
		return true
	}
	currentTime := big.NewInt(time.Now().Unix())
	maxDiff := new(big.Int).SetUint64(30) // thirty seconds, about 5 blocks
	threshold := new(big.Int).Sub(currentTime, maxDiff)
	isSyncing := lastestFinalizedBlock.Timestamp.Cmp(threshold) < 0

	if isSyncing { // sometimes the validator node clock is off, so here we also compare the block heights
		isSyncing = (currentHeight - lastestFinalizedBlock.Height) > 5
	}

	return isSyncing
}<|MERGE_RESOLUTION|>--- conflicted
+++ resolved
@@ -592,13 +592,8 @@
 		}
 
 		// Elite Edge node votes must be valid.
-<<<<<<< HEAD
 		eenp, err := e.ledger.GetEliteEdgeNodePoolOfLastCheckpoint(block.EliteEdgeNodeVotes.Block)
 		if err != nil {
-=======
-		eenp, err := e.ledger.GetEliteEdgeNodePool(block.EliteEdgeNodeVotes.Block)
-		if err != nil || eenp == nil {
->>>>>>> 4f004306
 			e.logger.WithFields(log.Fields{
 				"block.Hash":               block.Hash().Hex(),
 				"block.Height":             block.Height,
@@ -607,8 +602,7 @@
 			}).Warn("Failed to load elite edge node pool")
 			return result.Error("Failed to load elite edge node pool")
 		}
-		eenpWithStake := eenp.WithStake()
-		if res := block.EliteEdgeNodeVotes.Validate(eenpWithStake); res.IsError() {
+		if res := block.EliteEdgeNodeVotes.Validate(eenp); res.IsError() {
 			e.logger.WithFields(log.Fields{
 				"block.Hash":               block.Hash().Hex(),
 				"block.Height":             block.Height,

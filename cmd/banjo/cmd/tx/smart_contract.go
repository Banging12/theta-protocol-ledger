--- conflicted
+++ resolved
@@ -34,12 +34,8 @@
 	
 	[Call an API of a smart contract]
 	banjo tx smart_contract --chain="" --from=2E833968E5bB786Ae419c4d13189fB081Cc43bab --to=0x7ad6cea2bc3162e30a3c98d84f821b3233c22647 --gas_price=3 --gas_limit=50000 --seq=2`,
-<<<<<<< HEAD
 	Long: "smartContractCmd represents the smart_contract command. It will submit a smart contract transaction to the blockchain, which will modify the global consensus state when it is included in the blockchain",
 	Run:   doSmartContractCmd,
-=======
-	Run: doSmartContractCmd,
->>>>>>> f0e930fb
 }
 
 func doSmartContractCmd(cmd *cobra.Command, args []string) {

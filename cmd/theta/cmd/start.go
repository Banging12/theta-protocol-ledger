package cmd

import (
	"context"
	"fmt"
	"net/http"
	_ "net/http/pprof"
	"os"
	"os/signal"
	"path"
	"runtime"
	"strings"
	"time"

	log "github.com/sirupsen/logrus"
	"github.com/spf13/cobra"
	"github.com/spf13/viper"
	"github.com/thetatoken/theta/cmd/thetacli/cmd/utils"
	"github.com/thetatoken/theta/common"
	"github.com/thetatoken/theta/core"
	"github.com/thetatoken/theta/crypto"
	"github.com/thetatoken/theta/node"
	msg "github.com/thetatoken/theta/p2p/messenger"
	msgl "github.com/thetatoken/theta/p2pl/messenger"
	"github.com/thetatoken/theta/snapshot"
	"github.com/thetatoken/theta/store/database/backend"
	"github.com/thetatoken/theta/version"
	ks "github.com/thetatoken/theta/wallet/softwallet/keystore"
)

// startCmd represents the start command
var startCmd = &cobra.Command{
	Use:   "start",
	Short: "Start Theta node.",
	Run:   runStart,
}

func init() {
	RootCmd.AddCommand(startCmd)
}

func runStart(cmd *cobra.Command, args []string) {
	var networkOld *msg.Messenger
	var network *msgl.Messenger

	// Parse seeds and filter out empty item.
	f := func(c rune) bool {
		return c == ','
	}
	privKey, err := loadOrCreateKey()
	if err != nil {
		log.Fatalf("Failed to load or create key: %v", err)
	}

<<<<<<< HEAD
	// trap Ctrl+C and call cancel on the context
	ctx, cancel := context.WithCancel(context.Background())

=======
>>>>>>> 96237e96
	p2pOpt := common.P2POptEnum(viper.GetInt(common.CfgP2POpt))
	if p2pOpt != common.P2POptOld {
		port := viper.GetInt(common.CfgP2PLPort)
		peerSeeds := strings.FieldsFunc(viper.GetString(common.CfgLibP2PSeeds), f)
<<<<<<< HEAD
		peerDiscoverable := viper.GetBool(common.CfgLibP2PDiscoverable)
		network = newMessenger(privKey, peerSeeds, port, peerDiscoverable, ctx)
=======
		seedPeerOnly := viper.GetBool(common.CfgP2PSeedPeerOnly)
		network = newMessenger(privKey, peerSeeds, port, seedPeerOnly)
>>>>>>> 96237e96
	}
	if p2pOpt != common.P2POptLibp2p {
		portOld := viper.GetInt(common.CfgP2PPort)
		peerSeedsOld := strings.FieldsFunc(viper.GetString(common.CfgP2PSeeds), f)
<<<<<<< HEAD
		networkOld = newMessengerOld(privKey, peerSeedsOld, portOld, ctx)
=======
		networkOld = newMessengerOld(privKey, peerSeedsOld, portOld)
>>>>>>> 96237e96
	}

	mainDBPath := path.Join(cfgPath, "db", "main")
	refDBPath := path.Join(cfgPath, "db", "ref")
	db, err := backend.NewLDBDatabase(mainDBPath, refDBPath, 256, 0)
	if err != nil {
		log.Fatalf("Failed to connect to the db. main: %v, ref: %v, err: %v",
			mainDBPath, refDBPath, err)
	}

	if len(snapshotPath) == 0 {
		snapshotPath = path.Join(cfgPath, "snapshot")
	}

	snapshotBlockHeader, err := snapshot.ValidateSnapshot(snapshotPath, chainImportDirPath, chainCorrectionPath)
	if err != nil {
		log.Fatalf("Snapshot validation failed, err: %v", err)
	}
	root := &core.Block{BlockHeader: snapshotBlockHeader}
	viper.Set(common.CfgGenesisChainID, root.ChainID)
	params := &node.Params{
		ChainID:             root.ChainID,
		PrivateKey:          privKey,
		Root:                root,
		NetworkOld:          networkOld,
		Network:             network,
		DB:                  db,
		SnapshotPath:        snapshotPath,
		ChainImportDirPath:  chainImportDirPath,
		ChainCorrectionPath: chainCorrectionPath,
	}

	n := node.NewNode(params)

	c := make(chan os.Signal)
	signal.Notify(c, os.Interrupt)
	done := make(chan struct{})
	go func() {
		<-c
		signal.Stop(c)
		cancel()
		network.Stop()
		// Wait at most 5 seconds before forcefully shutting down.
		<-time.After(time.Duration(5) * time.Second)
		close(done)
	}()

	n.Start(ctx)

	if viper.GetBool(common.CfgProfEnabled) {
		go func() {
			log.Println(http.ListenAndServe("localhost:6060", nil))
		}()
	}

	if viper.GetBool(common.CfgForceGCEnabled) {
		go memoryCleanupRoutine()
	}

	go func() {
		n.Wait()
		close(done)
	}()

	<-done
	log.Infof("")
	log.Infof("Graceful exit.")
	printExitBanner()
}

func loadOrCreateKey() (*crypto.PrivateKey, error) {
	keysDir := path.Join(cfgPath, "key")
	keystore, err := ks.NewKeystoreEncrypted(keysDir, ks.StandardScryptN, ks.StandardScryptP)
	if err != nil {
		log.Fatalf("Failed to create key store: %v", err)
	}
	addresses, err := keystore.ListKeyAddresses()
	if err != nil {
		log.Fatalf("Failed to get key address: %v", err)
	}

	numAddrs := len(addresses)
	if numAddrs > 1 {
		return nil, fmt.Errorf("Multiple encrypted keys detected under %v. Please keep only one key.", path.Join(keysDir, "encrypted"))
	}

	printWelcomeBanner()

	var password string
	var nodeAddrss common.Address
	if numAddrs == 0 {
		if len(nodePassword) != 0 {
			password = nodePassword
		} else {
			fmt.Println("")
			fmt.Println("You are launching the Theta Node for the first time. Welcome and please follow the instructions to setup the node.")
			fmt.Println("")

			firstPrompt := fmt.Sprintf("Please choose your password for the Theta Node: ")
			firstPassword, err := utils.GetPassword(firstPrompt)
			if err != nil {
				return nil, fmt.Errorf("Failed to get password: %v", err)
			}
			secondPrompt := fmt.Sprintf("Please enter your password again: ")
			secondPassword, err := utils.GetPassword(secondPrompt)
			if err != nil {
				return nil, fmt.Errorf("Failed to get password: %v", err)
			}
			if firstPassword != secondPassword {
				return nil, fmt.Errorf("Passwords do not match")
			}

			fmt.Println("")
			fmt.Println("-----------------------------------------------------------------------------------------------------")
			fmt.Println("IMPORTANT: Please store your password securely. You will need it each time you launch the Theta node.")
			fmt.Println("-----------------------------------------------------------------------------------------------------")
			fmt.Println("")

			// fmt.Println("Please press enter to continue..")
			// utils.GetConfirmation()

			password = firstPassword
		}

		privKey, _, err := crypto.GenerateKeyPair()
		if err != nil {
			return nil, err
		}

		key := ks.NewKey(privKey)
		err = keystore.StoreKey(key, password)
		if err != nil {
			return nil, err
		}
		nodeAddrss = key.Address

		printCountdown()

	} else {
		prompt := fmt.Sprintf("Please enter the password to launch the Theta node: ")
		if len(nodePassword) != 0 {
			password = nodePassword
		} else {
			password, err = utils.GetPassword(prompt)
		}
		if err != nil {
			return nil, fmt.Errorf("Failed to get password: %v", err)
		}
		nodeAddrss = addresses[0]
	}

	nodeKey, err := keystore.GetKey(nodeAddrss, password)
	if err != nil {
		return nil, err
	}

	nodePrivKey := nodeKey.PrivateKey
	return nodePrivKey, nil
}

<<<<<<< HEAD
func newMessenger(privKey *crypto.PrivateKey, seedPeerNetAddresses []string, port int, peerDiscoverable bool, ctx context.Context) *msgl.Messenger {
=======
func newMessenger(privKey *crypto.PrivateKey, seedPeerNetAddresses []string, port int, seedPeerOnly bool) *msgl.Messenger {
>>>>>>> 96237e96
	log.WithFields(log.Fields{
		"pubKey":  fmt.Sprintf("%v", privKey.PublicKey().ToBytes()),
		"address": fmt.Sprintf("%v", privKey.PublicKey().Address()),
	}).Info("Using key:")
	msgrConfig := msgl.GetDefaultMessengerConfig()
<<<<<<< HEAD
	messenger, err := msgl.CreateMessenger(privKey.PublicKey(), seedPeerNetAddresses, port, peerDiscoverable, msgrConfig, true, ctx)
	if err != nil {
		log.WithFields(log.Fields{"err": err}).Fatal("Failed to create Messenger instance.")
=======
	messenger, err := msgl.CreateMessenger(privKey.PublicKey(), seedPeerNetAddresses, port, seedPeerOnly, msgrConfig, true)
	if err != nil {
		log.WithFields(log.Fields{"err": err}).Fatal("Failed to create PeerDiscoveryManager instance.")
>>>>>>> 96237e96
	}
	return messenger
}

<<<<<<< HEAD
func newMessengerOld(privKey *crypto.PrivateKey, seedPeerNetAddresses []string, port int, ctx context.Context) *msg.Messenger {
=======
func newMessengerOld(privKey *crypto.PrivateKey, seedPeerNetAddresses []string, port int) *msg.Messenger {
>>>>>>> 96237e96
	log.WithFields(log.Fields{
		"pubKey":  fmt.Sprintf("%v", privKey.PublicKey().ToBytes()),
		"address": fmt.Sprintf("%v", privKey.PublicKey().Address()),
	}).Info("Using key")
	msgrConfig := msg.GetDefaultMessengerConfig()
	msgrConfig.SetAddressBookFilePath(path.Join(cfgPath, "addrbook.json"))
	messenger, err := msg.CreateMessenger(privKey, seedPeerNetAddresses, port, msgrConfig)
	if err != nil {
		log.WithFields(log.Fields{"err": err}).Fatal("Failed to create Messenger instance")
	}
	return messenger
}

func printCountdown() {
	for i := 10; i >= 0; i-- {
		fmt.Printf("\rLaunching Theta to da moon: %d...", i)
		time.Sleep(1 * time.Second)
	}
	fmt.Printf("\n\n")
}

func printWelcomeBanner() {
	fmt.Println("")
	fmt.Println("")
	fmt.Println(" ######################################################### ")
	fmt.Println("#                                                         #")
	fmt.Println("#  _    _      _ _         _______ _          _           #")
	fmt.Println("#  | |  | |    | | |       |__   __| |        | |         #")
	fmt.Println("#  | |__| | ___| | | ___      | |  | |__   ___| |_ __ _   #")
	fmt.Println("#  |  __  |/ _ \\ | |/ _ \\     | |  | '_ \\ / _ \\ __/ _` |  #")
	fmt.Println("#  | |  | |  __/ | | (_) |    | |  | | | |  __/ || (_| |  #")
	fmt.Println("#  |_|  |_|\\___|_|_|\\___/     |_|  |_| |_|\\___|\\__\\__,_|  #")
	fmt.Println("#                                                         #")
	fmt.Println("#                                                         #")
	fmt.Println(" ######################################################### ")
	fmt.Println("")
	fmt.Println("")
	fmt.Printf("Version %v, GitHash %s\nBuilt at %s\n", version.Version, version.GitHash, version.Timestamp)
	fmt.Println("")
}

func printExitBanner() {
	fmt.Println("")
	fmt.Println("")
	fmt.Println(" #################################################### ")
	fmt.Println("#                                                    #")
	fmt.Println("#  ____               _______ _          _           #")
	fmt.Println("#  |  _ \\             |__   __| |        | |         #")
	fmt.Println("#  | |_) |_   _  ___     | |  | |__   ___| |_ __ _   #")
	fmt.Println("#  |  _ <| | | |/ _ \\    | |  | '_ \\ / _ \\ __/ _` |  #")
	fmt.Println("#  | |_) | |_| |  __/    | |  | | | |  __/ || (_| |  #")
	fmt.Println("#  |____/ \\__, |\\___|    |_|  |_| |_|\\___|\\__\\__,_|  #")
	fmt.Println("#          __/ |                                     #")
	fmt.Println("#         |___/                                      #")
	fmt.Println("#                                                    #")
	fmt.Println(" #################################################### ")
	fmt.Println("")
	fmt.Println("")
}

func bToMb(b uint64) uint64 {
	return b / 1024 / 1024
}

// memoryCleanupRoutine peridically forces memory garbage collection.
func memoryCleanupRoutine() {
	var m runtime.MemStats
	t := time.NewTicker(30 * time.Second)
	for {
		<-t.C

		runtime.ReadMemStats(&m)
		log.Debugf("Memory usage: Alloc = %v MiB\tTotalAlloc = %v MiB\tSys = %v MiB\tNumGC = %v"+
			"\tStackInuse = %v MiB\tStackSys = %v MiB\tHeapInuse = %v MiB\tHeapSys = %v MiB\n",
			bToMb(m.Alloc), bToMb(m.TotalAlloc), bToMb(m.Sys), m.NumGC, bToMb(m.StackInuse),
			bToMb(m.StackSys), bToMb(m.HeapInuse), bToMb(m.HeapSys))

		runtime.GC()
	}

}<|MERGE_RESOLUTION|>--- conflicted
+++ resolved
@@ -52,32 +52,20 @@
 		log.Fatalf("Failed to load or create key: %v", err)
 	}
 
-<<<<<<< HEAD
 	// trap Ctrl+C and call cancel on the context
 	ctx, cancel := context.WithCancel(context.Background())
 
-=======
->>>>>>> 96237e96
 	p2pOpt := common.P2POptEnum(viper.GetInt(common.CfgP2POpt))
 	if p2pOpt != common.P2POptOld {
 		port := viper.GetInt(common.CfgP2PLPort)
 		peerSeeds := strings.FieldsFunc(viper.GetString(common.CfgLibP2PSeeds), f)
-<<<<<<< HEAD
-		peerDiscoverable := viper.GetBool(common.CfgLibP2PDiscoverable)
-		network = newMessenger(privKey, peerSeeds, port, peerDiscoverable, ctx)
-=======
 		seedPeerOnly := viper.GetBool(common.CfgP2PSeedPeerOnly)
-		network = newMessenger(privKey, peerSeeds, port, seedPeerOnly)
->>>>>>> 96237e96
+		network = newMessenger(privKey, peerSeeds, port, seedPeerOnly, ctx)
 	}
 	if p2pOpt != common.P2POptLibp2p {
 		portOld := viper.GetInt(common.CfgP2PPort)
 		peerSeedsOld := strings.FieldsFunc(viper.GetString(common.CfgP2PSeeds), f)
-<<<<<<< HEAD
 		networkOld = newMessengerOld(privKey, peerSeedsOld, portOld, ctx)
-=======
-		networkOld = newMessengerOld(privKey, peerSeedsOld, portOld)
->>>>>>> 96237e96
 	}
 
 	mainDBPath := path.Join(cfgPath, "db", "main")
@@ -98,6 +86,7 @@
 	}
 	root := &core.Block{BlockHeader: snapshotBlockHeader}
 	viper.Set(common.CfgGenesisChainID, root.ChainID)
+
 	params := &node.Params{
 		ChainID:             root.ChainID,
 		PrivateKey:          privKey,
@@ -238,34 +227,20 @@
 	return nodePrivKey, nil
 }
 
-<<<<<<< HEAD
-func newMessenger(privKey *crypto.PrivateKey, seedPeerNetAddresses []string, port int, peerDiscoverable bool, ctx context.Context) *msgl.Messenger {
-=======
-func newMessenger(privKey *crypto.PrivateKey, seedPeerNetAddresses []string, port int, seedPeerOnly bool) *msgl.Messenger {
->>>>>>> 96237e96
+func newMessenger(privKey *crypto.PrivateKey, seedPeerNetAddresses []string, port int, seedPeerOnly bool, ctx context.Context) *msgl.Messenger {
 	log.WithFields(log.Fields{
 		"pubKey":  fmt.Sprintf("%v", privKey.PublicKey().ToBytes()),
 		"address": fmt.Sprintf("%v", privKey.PublicKey().Address()),
 	}).Info("Using key:")
 	msgrConfig := msgl.GetDefaultMessengerConfig()
-<<<<<<< HEAD
-	messenger, err := msgl.CreateMessenger(privKey.PublicKey(), seedPeerNetAddresses, port, peerDiscoverable, msgrConfig, true, ctx)
+	messenger, err := msgl.CreateMessenger(privKey.PublicKey(), seedPeerNetAddresses, port, seedPeerOnly, msgrConfig, true, ctx)
 	if err != nil {
 		log.WithFields(log.Fields{"err": err}).Fatal("Failed to create Messenger instance.")
-=======
-	messenger, err := msgl.CreateMessenger(privKey.PublicKey(), seedPeerNetAddresses, port, seedPeerOnly, msgrConfig, true)
-	if err != nil {
-		log.WithFields(log.Fields{"err": err}).Fatal("Failed to create PeerDiscoveryManager instance.")
->>>>>>> 96237e96
 	}
 	return messenger
 }
 
-<<<<<<< HEAD
 func newMessengerOld(privKey *crypto.PrivateKey, seedPeerNetAddresses []string, port int, ctx context.Context) *msg.Messenger {
-=======
-func newMessengerOld(privKey *crypto.PrivateKey, seedPeerNetAddresses []string, port int) *msg.Messenger {
->>>>>>> 96237e96
 	log.WithFields(log.Fields{
 		"pubKey":  fmt.Sprintf("%v", privKey.PublicKey().ToBytes()),
 		"address": fmt.Sprintf("%v", privKey.PublicKey().Address()),

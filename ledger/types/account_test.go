--- conflicted
+++ resolved
@@ -15,11 +15,7 @@
 	return acc
 }
 
-<<<<<<< HEAD
-func makeAccountAndReserveFund(initialBalance Coins, collateral Coins, fund Coins, resourceID []byte, endBlockHeight uint64, reserveSequence uint64) Account {
-=======
-func makeAccountAndReserveFund(initialBalance Coins, collateral Coins, fund Coins, resourceID common.Bytes, endBlockHeight uint32, reserveSequence int) Account {
->>>>>>> bf42e052
+func makeAccountAndReserveFund(initialBalance Coins, collateral Coins, fund Coins, resourceID common.Bytes, endBlockHeight uint64, reserveSequence uint64) Account {
 	acc := makeAccount("srcAcc", initialBalance)
 	resourceIDs := []common.Bytes{resourceID}
 	acc.ReserveFund(collateral, fund, resourceIDs, endBlockHeight, reserveSequence)
@@ -27,7 +23,6 @@
 	return acc
 }
 
-<<<<<<< HEAD
 func prepareForTransferReservedFund() (Account, Account, Account, Account, ServicePaymentTx, uint64) {
 	srcAccInitialBalance := NewCoins(1000, 20000)
 	srcAccCollateral := NewCoins(0, 1001)
@@ -35,19 +30,6 @@
 	resourceID := []byte("rid001")
 	endBlockHeight := uint64(199)
 	reserveSequence := uint64(1)
-=======
-func prepareForTransferReservedFund() (Account, Account, Account, Account, ServicePaymentTx, int) {
-	srcAccInitialBalance := Coins{
-		Coin{"ThetaWei", 1000},
-		Coin{"GammaWei", 20000},
-	}
-	srcAccCollateral := Coins{Coin{"GammaWei", 1001}}
-	srcAccFund := Coins{{"GammaWei", 1000}}
-	resourceID := common.Bytes("rid001")
-	endBlockHeight := uint32(199)
-	reserveSequence := 1
->>>>>>> bf42e052
-
 	srcAcc := makeAccountAndReserveFund(srcAccInitialBalance,
 		srcAccCollateral, srcAccFund, resourceID, endBlockHeight, reserveSequence)
 
@@ -78,40 +60,20 @@
 }
 
 func TestReserveFund(t *testing.T) {
-<<<<<<< HEAD
 	initialBalance := NewCoins(1000, 20000)
 	collateral := NewCoins(0, 101)
 	fund := NewCoins(0, 100)
 	resourceID := []byte("rid001")
-=======
-	initialBalance := Coins{
-		Coin{"ThetaWei", 1000},
-		Coin{"GammaWei", 20000},
-	}
-	collateral := Coins{Coin{"GammaWei", 101}}
-	fund := Coins{{"GammaWei", 100}}
-	resourceID := common.Bytes("rid001")
->>>>>>> bf42e052
 
 	acc := makeAccountAndReserveFund(initialBalance, collateral, fund, resourceID, 199, 1)
 	assert.Equal(t, acc.Balance.Plus(collateral).Plus(fund), initialBalance)
 }
 
 func TestReleaseExpiredFunds(t *testing.T) {
-<<<<<<< HEAD
 	initialBalance := NewCoins(1000, 20000)
 	collateral := NewCoins(0, 101)
 	fund := NewCoins(0, 100)
 	resourceIDs := [][]byte{[]byte("rid001")}
-=======
-	initialBalance := Coins{
-		{"ThetaWei", 1000},
-		{"GammaWei", 20000},
-	}
-	collateral := Coins{{"GammaWei", 101}}
-	fund := Coins{{"GammaWei", 100}}
-	resourceIDs := []common.Bytes{common.Bytes("rid001")}
->>>>>>> bf42e052
 
 	acc := makeAccount("foo", initialBalance)
 	acc.ReserveFund(collateral, fund, resourceIDs, 10, 1)
@@ -126,24 +88,12 @@
 }
 
 func TestCheckReleaseFund(t *testing.T) {
-<<<<<<< HEAD
 	initialBalance := NewCoins(1000, 20000)
 	collateral := NewCoins(0, 101)
 	fund := NewCoins(0, 100)
 	resourceID := []byte("rid001")
 	endBlockHeight := uint64(199)
 	reserveSequence := uint64(1)
-=======
-	initialBalance := Coins{
-		Coin{"ThetaWei", 1000},
-		Coin{"GammaWei", 20000},
-	}
-	collateral := Coins{Coin{"GammaWei", 101}}
-	fund := Coins{{"GammaWei", 100}}
-	resourceID := common.Bytes("rid001")
-	endBlockHeight := uint32(199)
-	reserveSequence := 1
->>>>>>> bf42e052
 
 	acc := makeAccountAndReserveFund(initialBalance, collateral, fund, resourceID, endBlockHeight, reserveSequence)
 

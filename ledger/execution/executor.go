--- conflicted
+++ resolved
@@ -58,28 +58,16 @@
 		valMgr:         valMgr,
 		coinbaseTxExec: NewCoinbaseTxExecutor(db, chain, state, consensus, valMgr),
 		// slashTxExec:          NewSlashTxExecutor(consensus, valMgr),
-<<<<<<< HEAD
-		sendTxExec:                    NewSendTxExecutor(),
+		sendTxExec:                    NewSendTxExecutor(state),
 		reserveFundTxExec:             NewReserveFundTxExecutor(state),
 		releaseFundTxExec:             NewReleaseFundTxExecutor(state),
 		servicePaymentTxExec:          NewServicePaymentTxExecutor(state),
 		splitRuleTxExec:               NewSplitRuleTxExecutor(state),
 		smartContractTxExec:           NewSmartContractTxExecutor(chain, state),
-		depositStakeTxExec:            NewDepositStakeExecutor(),
+		depositStakeTxExec:            NewDepositStakeExecutor(state),
 		withdrawStakeTxExec:           NewWithdrawStakeExecutor(state),
 		stakeRewardDistributionTxExec: NewStakeRewardDistributionTxExecutor(state),
 		skipSanityCheck:               false,
-=======
-		sendTxExec:           NewSendTxExecutor(state),
-		reserveFundTxExec:    NewReserveFundTxExecutor(state),
-		releaseFundTxExec:    NewReleaseFundTxExecutor(state),
-		servicePaymentTxExec: NewServicePaymentTxExecutor(state),
-		splitRuleTxExec:      NewSplitRuleTxExecutor(state),
-		smartContractTxExec:  NewSmartContractTxExecutor(chain, state),
-		depositStakeTxExec:   NewDepositStakeExecutor(state),
-		withdrawStakeTxExec:  NewWithdrawStakeExecutor(state),
-		skipSanityCheck:      false,
->>>>>>> 9a528a9b
 	}
 
 	return executor

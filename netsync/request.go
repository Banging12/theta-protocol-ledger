--- conflicted
+++ resolved
@@ -19,15 +19,6 @@
 	log "github.com/sirupsen/logrus"
 )
 
-<<<<<<< HEAD
-const RequestTimeout = 30 * time.Second
-const Expiration = 300 * time.Second
-const MinInventoryRequestInterval = 5 * time.Second
-const MaxInventoryRequestInterval = 120 * time.Second
-const RequestQuotaPerSecond = 10
-const MaxNumPeersToSendRequests = 4
-const RefreshCounterLimit = 20
-=======
 const RequestTimeout = 5 * time.Second
 const Expiration = 300 * time.Second
 const MinInventoryRequestInterval = 3 * time.Second
@@ -37,7 +28,6 @@
 const MaxNumPeersToSendRequests = 4
 const RefreshCounterLimit = 4
 const MaxBlocksPerRequest = 8
->>>>>>> 16912e40
 
 type RequestState uint8
 
@@ -137,11 +127,8 @@
 	activePeers    []string
 	refreshCounter int
 	aplock         *sync.RWMutex
-<<<<<<< HEAD
 
 	reporter *rp.Reporter
-=======
->>>>>>> 16912e40
 }
 
 func NewRequestManager(syncMgr *SyncManager, reporter *rp.Reporter) *RequestManager {
@@ -156,27 +143,17 @@
 		chain:      syncMgr.chain,
 		dispatcher: syncMgr.dispatcher,
 
-<<<<<<< HEAD
-		mu:                    &sync.RWMutex{},
-		pendingBlocks:         list.New(),
-		pendingBlocksByHash:   make(map[string]*list.Element),
-		pendingBlocksByParent: make(map[string][]*core.Block),
-=======
 		mu:                      &sync.RWMutex{},
 		pendingBlocks:           list.New(),
 		pendingBlocksByHash:     make(map[string]*list.Element),
 		pendingBlocksByParent:   make(map[string][]*core.Block),
 		pendingBlocksWithHeader: &HeaderHeap{},
->>>>>>> 16912e40
 
 		activePeers:    []string{},
 		refreshCounter: 0,
 		aplock:         &sync.RWMutex{},
-<<<<<<< HEAD
 
 		reporter: reporter,
-=======
->>>>>>> 16912e40
 	}
 
 	logger := util.GetLoggerForModule("request")
@@ -279,12 +256,9 @@
 	rm.mu.RLock()
 	defer rm.mu.RUnlock()
 
-<<<<<<< HEAD
-	hasUndownloadedBlocks := rm.pendingBlocks.Len() > 0 || len(rm.pendingBlocksByHash) > 0 || len(rm.pendingBlocksByParent) > 0
+	hasUndownloadedBlocks := rm.pendingBlocks.Len() > 0 || len(rm.pendingBlocksByHash) > 0 || len(rm.pendingBlocksByParent) > 0 || rm.pendingBlocksWithHeader.Len() > 0
 	rm.reporter.SetInSync(!hasUndownloadedBlocks)
-=======
-	hasUndownloadedBlocks := rm.pendingBlocks.Len() > 0 || len(rm.pendingBlocksByHash) > 0 || len(rm.pendingBlocksByParent) > 0 || rm.pendingBlocksWithHeader.Len() > 0
->>>>>>> 16912e40
+
 	minIntervalPassed := time.Since(rm.lastInventoryRequest) >= MinInventoryRequestInterval
 	maxIntervalPassed := time.Since(rm.lastInventoryRequest) >= MaxInventoryRequestInterval
 
@@ -307,12 +281,9 @@
 		}).Debug("Sending inventory request")
 
 		rm.getInventory(req)
-<<<<<<< HEAD
-=======
 	}
 	if viper.GetBool(common.CfgSyncDownloadByHeader) {
 		rm.downloadBlockFromHeader()
->>>>>>> 16912e40
 	}
 	if viper.GetBool(common.CfgSyncDownloadByHash) {
 		rm.downloadBlockFromHash()
@@ -392,10 +363,6 @@
 	}
 }
 
-<<<<<<< HEAD
-func (rm *RequestManager) getInventory(req dispatcher.InventoryRequest) {
-	//rm.syncMgr.dispatcher.GetInventory([]string{}, req)
-=======
 //download block from header
 func (rm *RequestManager) downloadBlockFromHeader() {
 	quota := GossipRequestQuotaPerSecond
@@ -462,7 +429,6 @@
 }
 
 func (rm *RequestManager) getInventory(req dispatcher.InventoryRequest) {
->>>>>>> 16912e40
 	var peersToRequest []string
 
 	rm.logger.Debugf("refreshCounter: %v", rm.refreshCounter)
@@ -493,8 +459,6 @@
 	rm.syncMgr.dispatcher.GetInventory(peersToRequest, req)
 }
 
-<<<<<<< HEAD
-=======
 func (rm *RequestManager) sendBlocksRequest(peerID string, entries []string) {
 	request := dispatcher.DataRequest{
 		ChannelID: common.ChannelIDBlock,
@@ -508,7 +472,6 @@
 	rm.syncMgr.dispatcher.GetData([]string{peerID}, request)
 }
 
->>>>>>> 16912e40
 func (rm *RequestManager) removeEl(el *list.Element) {
 	pendingBlock := el.Value.(*PendingBlock)
 	hash := pendingBlock.hash.Hex()
